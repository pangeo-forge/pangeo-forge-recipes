[build-system]
requires = ["setuptools>=67.7.2", "wheel", "setuptools_scm[toml]>=8.0"]
build-backend = "setuptools.build_meta"



[project]
name = "pangeo-forge-recipes"
dynamic = ["version"]
requires-python = ">=3.8"
description = "Pipeline tools for building and publishing analysis ready datasets."
readme = "README.md"
authors = [
  { name = "Ryan Abernathey", email = "rpa@ldeo.columbia.edu" }
]
classifiers = [
    "Development Status :: 1 - Planning",
    "License :: OSI Approved :: Apache Software License",
    "Operating System :: OS Independent",
    "Intended Audience :: Science/Research",
    "Programming Language :: Python",
    "Programming Language :: Python :: 3",
    "Programming Language :: Python :: 3.8",
    "Programming Language :: Python :: 3.9",
    "Topic :: Scientific/Engineering",
]
license = { text = "Apache-2.0" }
keywords = ["pangeo", "data"]
dependencies = [
<<<<<<< HEAD
    "apache-beam == 2.58.1 ",
=======
    "apache-beam>=2.48",
>>>>>>> 24694a97
    "cftime",
    "dask",
    "fastparquet",
    "fsspec[http]",
    "h5netcdf",
    "h5py",
    "kerchunk!=0.2.6",
    "netcdf4",
    "numcodecs",
    "xarray",
    "zarr",
]

[project.optional-dependencies]
test = [
    "click",
    "pytest<8.0.0",
    "pytest-cov",
    "pytest-xdist",
    "pytest-lazy-fixture",
    "pytest-sugar",
    "pytest-timeout",
    "s3fs",
    "gcsfs",
    "scipy",
]

minio = [
    "docker",
]

[project.urls]
Homepage = "https://github.com/pangeo-forge/pangeo-forge-recipes"
Tracker = "https://github.com/pangeo-forge/pangeo-forge-recipes/issues"
Documentation = "https://pangeo-forge.readthedocs.io/en/latest/"

[tool.setuptools_scm]
write_to = "pangeo_forge_recipes/_version.py"
write_to_template = "__version__ = '{version}'"

[tool.setuptools.packages.find]
exclude = ["docs_src"]

[tool.setuptools.package-data]
pangeo_forge_recipes = ["py.typed"]

[tool.black]
line-length = 100

[tool.isort]
known_first_party = "pangeo_forge_recipes"
known_third_party = ["aiohttp", "apache_beam", "cftime", "click", "dask", "fsspec", "gcsfs", "kerchunk", "numpy", "packaging", "pandas", "pytest", "pytest_lazyfixture", "s3fs", "xarray", "zarr"]
multi_line_output = 3
include_trailing_comma = true
force_grid_wrap = 0
combine_as_imports = true
line_length = 100

[tool.pytest.ini_options]
log_cli = false
timeout = 30
timeout_method = "signal"

[project.entry-points."pangeo_forge_runner.injection_specs"]
default_injections = "pangeo_forge_recipes.injections:get_injection_specs"<|MERGE_RESOLUTION|>--- conflicted
+++ resolved
@@ -1,8 +1,6 @@
 [build-system]
-requires = ["setuptools>=67.7.2", "wheel", "setuptools_scm[toml]>=8.0"]
+requires = ["setuptools>=45", "wheel", "setuptools_scm[toml]>=6.0"]
 build-backend = "setuptools.build_meta"
-
-
 
 [project]
 name = "pangeo-forge-recipes"
@@ -27,11 +25,7 @@
 license = { text = "Apache-2.0" }
 keywords = ["pangeo", "data"]
 dependencies = [
-<<<<<<< HEAD
-    "apache-beam == 2.58.1 ",
-=======
     "apache-beam>=2.48",
->>>>>>> 24694a97
     "cftime",
     "dask",
     "fastparquet",
