from __future__ import annotations

import logging
import random
import sys
from dataclasses import dataclass, field
from typing import Callable, Dict, Iterable, Iterator, List, Optional, Tuple, TypeVar, Union

# PEP612 Concatenate & ParamSpec are useful for annotating decorators, but their import
# differs between Python versions 3.9 & 3.10. See: https://stackoverflow.com/a/71990006
if sys.version_info < (3, 10):
    from typing_extensions import Concatenate, ParamSpec
else:
    from typing import Concatenate, ParamSpec

import apache_beam as beam
import xarray as xr
import zarr

from .aggregation import XarraySchema, dataset_to_schema, schema_to_template_ds, schema_to_zarr
from .combiners import CombineMultiZarrToZarr, CombineXarraySchemas
from .openers import open_url, open_with_kerchunk, open_with_xarray
from .patterns import CombineOp, Dimension, FileType, Index, augment_index_with_start_stop
from .rechunking import combine_fragments, split_fragment
from .storage import CacheFSSpecTarget, FSSpecTarget
from .writers import (
    ZarrWriterMixin,
<<<<<<< HEAD
    create_pyramid,
=======
    consolidate_metadata,
>>>>>>> 8915b472
    store_dataset_fragment,
    write_combined_reference,
)

logger = logging.getLogger(__name__)

# From https://beam.apache.org/contribute/ptransform-style-guide/
#
# Do:
# - Expose every major data-parallel task accomplished by your library as a
#   composite PTransform. This allows the structure of the transform to evolve
#   transparently to the code that uses it: e.g. something that started as a
#   ParDo can become a more complex transform over time.
# - Expose large, non-trivial, reusable sequential bits of the transform’s code,
#   which others might want to reuse in ways you haven’t anticipated, as a regular
#   function or class library. The transform should simply wire this logic together.
#   As a side benefit, you can unit-test those functions and classes independently.
#   Example: when developing a transform that parses files in a custom data format,
#   expose the format parser as a library; likewise for a transform that implements
#   a complex machine learning algorithm, etc.
# - In some cases, this may include Beam-specific classes, such as CombineFn,
#   or nontrivial DoFns (those that are more than just a single @ProcessElement
#   method). As a rule of thumb: expose these if you anticipate that the full
#   packaged PTransform may be insufficient for a user’s needs and the user may want
#   to reuse the lower-level primitive.
#
# Do not:
# - Do not expose the exact way the transform is internally structured.
#   E.g.: the public API surface of your library usually (with exception of the
#   last bullet above) should not expose DoFn, concrete Source or Sink classes,
#   etc., in order to avoid presenting users with a confusing choice between
#   applying the PTransform or using the DoFn/Source/Sink.

# In the spirit of "[t]he transform should simply wire this logic together",
# the goal is to put _as little logic as possible_ in this module.
# Ideally each PTransform should be a simple Map or DoFn calling out to function
# from other modules


T = TypeVar("T")
Indexed = Tuple[Index, T]

R = TypeVar("R")
IndexedReturn = Tuple[Index, R]

P = ParamSpec("P")


class RequiredAtRuntimeDefault:
    """Sentinel class to use as default for transform attributes which are required to run a
    pipeline, but may not be available (or preferable) to define during recipe develoment; for
    example, the ``target_root`` kwarg of a transform that writes data to a target location. By
    using this sentinel as the default value for such an kwarg, a recipe module can define all
    required arguments on the transform (and therefore be importable, satisfy type-checkers, be
    unit-testable, etc.) before it is deployed, with the understanding that the attribute using
    this sentinel as default will be re-assigned to the desired value at deploy time.
    """

    pass


# TODO: replace with beam.MapTuple?
def _add_keys(
    func: Callable[Concatenate[T, P], R],
) -> Callable[Concatenate[Indexed, P], IndexedReturn]:
    """Convenience decorator to remove and re-add keys to items in a Map"""
    annotations = func.__annotations__.copy()
    arg_name, annotation = next(iter(annotations.items()))
    annotations[arg_name] = Tuple[Index, annotation]
    return_annotation = annotations["return"]
    annotations["return"] = Tuple[Index, return_annotation]

    # @wraps(func)  # doesn't work for some reason
    def wrapper(arg, *args: P.args, **kwargs: P.kwargs):
        key, item = arg
        result = func(item, *args, **kwargs)
        return key, result

    wrapper.__annotations__ = annotations
    return wrapper


def _add_keys_iter(
    func: Callable[Concatenate[T, P], R],
) -> Callable[Concatenate[Iterable[Indexed], P], Iterator[IndexedReturn]]:
    """Convenience decorator to iteratively remove and re-add keys to items in a FlatMap"""
    annotations = func.__annotations__.copy()
    arg_name, annotation = next(iter(annotations.items()))
    return_annotation = annotations["return"]

    # mypy doesn't view `annotation` and `return_annotation` as valid types, so ignore
    annotations[arg_name] = Iterable[Tuple[Index, annotation]]  # type: ignore
    annotations["return"] = Iterator[Tuple[Index, return_annotation]]  # type: ignore

    def iterable_wrapper(arg, *args: P.args, **kwargs: P.kwargs):
        for inner_item in arg:
            key, item = inner_item
            result = func(item, *args, **kwargs)
            yield key, result

    iterable_wrapper.__annotations__ = annotations
    return iterable_wrapper


def _assign_concurrency_group(elem, max_concurrency: int):
    return (random.randint(0, max_concurrency - 1), elem)


@dataclass
class MapWithConcurrencyLimit(beam.PTransform):
    """A transform which maps calls to the provided function, optionally limiting the maximum
    number of concurrent calls. Useful for situations where the provided function requests data
    from an external service that does not support an unlimited number of concurrent requests.

    :param fn: Callable object passed to beam.Map (in the case of no concurrency limit)
      or beam.FlatMap (if max_concurrency is specified).
    :param args: Positional arguments passed to all invocations of `fn`.
    :param kwargs: Keyword arguments passed to all invocations of `fn`.
    :param max_concurrency: The maximum number of concurrent invocations of `fn`.
      If unspecified, no limit is imposed by this transform (therefore the concurrency
      limit will be set by the Beam Runner's configuration).
    """

    fn: Callable
    args: Optional[list] = field(default_factory=list)
    kwargs: Optional[dict] = field(default_factory=dict)
    max_concurrency: Optional[int] = None

    def expand(self, pcoll):
        return (
            pcoll | self.fn.__name__ >> beam.Map(_add_keys(self.fn), *self.args, **self.kwargs)
            if not self.max_concurrency
            else (
                pcoll
                | beam.Map(_assign_concurrency_group, self.max_concurrency)
                | beam.GroupByKey()
                | beam.Values()
                | f"{self.fn.__name__} (max_concurrency={self.max_concurrency})"
                >> beam.FlatMap(_add_keys_iter(self.fn), *self.args, **self.kwargs)
            )
        )


# This has side effects if using a cache
@dataclass
class OpenURLWithFSSpec(beam.PTransform):
    """Open indexed string-based URLs with fsspec.

    :param cache: If provided, data will be cached at this url path before opening.
    :param secrets: If provided these secrets will be injected into the URL as a query string.
    :param open_kwargs: Extra arguments passed to fsspec.open.
    :param max_concurrency: Max concurrency for this transform.
    """

    cache: Optional[str | CacheFSSpecTarget] = None
    secrets: Optional[dict] = None
    open_kwargs: Optional[dict] = None
    max_concurrency: Optional[int] = None

    def expand(self, pcoll):
        if isinstance(self.cache, str):
            cache = CacheFSSpecTarget.from_url(self.cache)
        else:
            cache = self.cache

        kws = dict(
            cache=cache,
            secrets=self.secrets,
            open_kwargs=self.open_kwargs,
        )
        return pcoll | MapWithConcurrencyLimit(
            open_url,
            kwargs=kws,
            max_concurrency=self.max_concurrency,
        )


@dataclass
class OpenWithKerchunk(beam.PTransform):
    """Open indexed items with Kerchunk. Accepts either fsspec open-file-like objects
    or string URLs that can be passed directly to Kerchunk.

    :param file_type: The type of file to be openend; e.g. "netcdf4", "netcdf3", "grib", etc.
    :param inline_threshold: Passed to kerchunk opener.
    :param storage_options: Storage options dict to pass to the kerchunk opener.
    :param remote_protocol: If files are accessed over the network, provide the remote protocol
      over which they are accessed. e.g.: "s3", "https", etc.
    :param kerchunk_open_kwargs: Additional kwargs to pass to kerchunk opener. Any kwargs which
      are specific to a particular input file type should be passed here;  e.g.,
      ``{"filter": ...}`` for GRIB; ``{"max_chunk_size": ...}`` for NetCDF3, etc.
    :param drop_keys: If True, remove Pangeo Forge's FilePattern keys from the output PCollection
      before returning. This is the default behavior, which is used for cases where the output
      PCollection of references is passed to the ``CombineReferences`` transform for creation of a
      Kerchunk reference dataset as the target dataset of the pipeline. If this transform is used
      for other use cases (e.g., opening inputs for creation of another target dataset type), you
      may want to set this option to False to preserve the keys on the output PCollection.
    """

    # passed directly to `open_with_kerchunk`
    file_type: FileType = FileType.unknown
    inline_threshold: Optional[int] = 300
    storage_options: Optional[Dict] = field(default_factory=dict)
    remote_protocol: Optional[str] = None
    kerchunk_open_kwargs: Optional[dict] = field(default_factory=dict)

    # not passed to `open_with_kerchunk`
    drop_keys: bool = True

    def expand(self, pcoll):
        refs = pcoll | "Open with Kerchunk" >> beam.Map(
            _add_keys(open_with_kerchunk),
            file_type=self.file_type,
            inline_threshold=self.inline_threshold,
            storage_options=self.storage_options,
            remote_protocol=self.remote_protocol,
            kerchunk_open_kwargs=self.kerchunk_open_kwargs,
        )

        return refs if not self.drop_keys else refs | beam.Values()


@dataclass
class OpenWithXarray(beam.PTransform):
    """Open indexed items with Xarray. Accepts either fsspec open-file-like objects
    or string URLs that can be passed directly to Xarray.

    :param file_type: Provide this if you know what type of file it is.
    :param load: Whether to eagerly load the data into memory ofter opening.
    :param copy_to_local: Whether to copy the file-like-object to a local path
       and pass the path to Xarray. Required for some file types (e.g. Grib).
       Can only be used with file-like-objects, not URLs.
    :param xarray_open_kwargs: Extra arguments to pass to Xarray's open function.
    """

    file_type: FileType = FileType.unknown
    load: bool = False
    copy_to_local: bool = False
    xarray_open_kwargs: Optional[dict] = field(default_factory=dict)

    def expand(self, pcoll):
        return pcoll | "Open with Xarray" >> beam.Map(
            _add_keys(open_with_xarray),
            file_type=self.file_type,
            load=self.load,
            copy_to_local=self.copy_to_local,
            xarray_open_kwargs=self.xarray_open_kwargs,
        )


def _nest_dim(item: Indexed[T], dimension: Dimension) -> Indexed[Indexed[T]]:
    index, value = item
    inner_index = Index({dimension: index[dimension]})
    outer_index = Index({dk: index[dk] for dk in index if dk != dimension})
    return outer_index, (inner_index, value)


@dataclass
class _NestDim(beam.PTransform):
    """Prepare a collection for grouping by transforming an Index into a nested
    Tuple of Indexes.

    :param dimension: The dimension to nest
    """

    dimension: Dimension

    def expand(self, pcoll):
        return pcoll | beam.Map(_nest_dim, dimension=self.dimension)


@dataclass
class DatasetToSchema(beam.PTransform):
    def expand(self, pcoll: beam.PCollection) -> beam.PCollection:
        return pcoll | beam.Map(_add_keys(dataset_to_schema))


@dataclass
class DetermineSchema(beam.PTransform):
    """Combine many Datasets into a single schema along multiple dimensions.
    This is a reduction that produces a singleton PCollection.

    :param combine_dims: The dimensions to combine
    """

    combine_dims: List[Dimension]

    def expand(self, pcoll: beam.PCollection) -> beam.PCollection:
        schemas = pcoll | beam.Map(_add_keys(dataset_to_schema))
        cdims = self.combine_dims.copy()
        while len(cdims) > 0:
            last_dim = cdims.pop()
            if len(cdims) == 0:
                # at this point, we should have a 1D index as our key
                schemas = schemas | beam.CombineGlobally(CombineXarraySchemas(last_dim))
            else:
                schemas = (
                    schemas
                    | f"Nest {last_dim.name}" >> _NestDim(last_dim)
                    | f"Combine {last_dim.name}"
                    >> beam.CombinePerKey(CombineXarraySchemas(last_dim))
                )
        return schemas


@dataclass
class IndexItems(beam.PTransform):
    """Augment dataset indexes with information about start and stop position."""

    schema: beam.PCollection

    @staticmethod
    def index_item(item: Indexed[T], schema: XarraySchema) -> Indexed[T]:
        index, ds = item
        new_index = Index()
        for dimkey, dimval in index.items():
            if dimkey.operation == CombineOp.CONCAT:
                item_len_dict = schema["chunks"][dimkey.name]
                item_lens = [item_len_dict[n] for n in range(len(item_len_dict))]
                dimval = augment_index_with_start_stop(dimval, item_lens)
            new_index[dimkey] = dimval
        return new_index, ds

    def expand(self, pcoll: beam.PCollection):
        return pcoll | beam.Map(self.index_item, schema=beam.pvalue.AsSingleton(self.schema))


@dataclass
class PrepareZarrTarget(beam.PTransform):
    """From a singleton PCollection containing a dataset schema, initialize a
    Zarr store with the correct variables, dimensions, attributes and chunking.
    Note that the dimension coordinates will be initialized with dummy values.

    :param target: Where to store the target Zarr dataset.
    :param target_chunks: Dictionary mapping dimension names to chunks sizes.
        If a dimension is a not named, the chunks will be inferred from the schema.
        If chunking is present in the schema for a given dimension, the length of
        the first fragment will be used. Otherwise, the dimension will not be chunked.
    :param attrs: Extra group-level attributes to inject into the dataset.
    :param consolidated_metadata: Bool controlling if xarray.to_zarr()
    writes consolidated metadata. Default's to True.
    :param encoding: Dictionary describing encoding for xarray.to_zarr()
    """

    target: str | FSSpecTarget
    target_chunks: Dict[str, int] = field(default_factory=dict)
    attrs: Dict[str, str] = field(default_factory=dict)
    consolidated_metadata: Optional[bool] = True
    encoding: Optional[dict] = field(default_factory=dict)

    def expand(self, pcoll: beam.PCollection) -> beam.PCollection:
        if isinstance(self.target, str):
            target = FSSpecTarget.from_url(self.target)
        else:
            target = self.target
        store = target.get_mapper()
        initialized_target = pcoll | beam.Map(
            schema_to_zarr,
            target_store=store,
            target_chunks=self.target_chunks,
            attrs=self.attrs,
            consolidated_metadata=self.consolidated_metadata,
            encoding=self.encoding,
        )
        return initialized_target


@dataclass
class StoreDatasetFragments(beam.PTransform):
    target_store: beam.PCollection  # side input

    def expand(self, pcoll: beam.PCollection) -> beam.PCollection:
        return pcoll | beam.Map(
            store_dataset_fragment, target_store=beam.pvalue.AsSingleton(self.target_store)
        )


@dataclass
class ConsolidateMetadata(beam.PTransform):
    """Calls Zarr Python consolidate_metadata on an existing Zarr store or Kerchunk reference
    (https://zarr.readthedocs.io/en/stable/_modules/zarr/convenience.html#consolidate_metadata)"""

    def expand(self, pcoll: beam.PCollection) -> beam.PCollection:
        return pcoll | beam.Map(consolidate_metadata)


@dataclass
class Rechunk(beam.PTransform):
    target_chunks: Optional[Dict[str, int]]
    schema: beam.PCollection

    def expand(self, pcoll: beam.PCollection) -> beam.PCollection:
        new_fragments = (
            pcoll
            | beam.FlatMap(
                split_fragment,
                target_chunks=self.target_chunks,
                schema=beam.pvalue.AsSingleton(self.schema),
            )
            | beam.GroupByKey()  # this has major performance implication
            | beam.MapTuple(combine_fragments)
        )
        return new_fragments


@dataclass
class CombineReferences(beam.PTransform):
    """Combines Kerchunk references into a single reference dataset.

    :param concat_dims: Dimensions along which to concatenate inputs.
    :param identical_dims: Dimensions shared among all inputs.
    :param target_options: Storage options for opening target files
    :param remote_options: Storage options for opening remote files
    :param remote_protocol: If files are accessed over the network, provide the remote protocol
      over which they are accessed. e.g.: "s3", "gcp", "https", etc.
    :mzz_kwargs: Additional kwargs to pass to ``kerchunk.combine.MultiZarrToZarr``.
    :precombine_inputs: If ``True``, precombine each input with itself, using
      ``kerchunk.combine.MultiZarrToZarr``, before adding it to the accumulator.
      Used for multi-message GRIB2 inputs, which produce > 1 reference when opened
      with kerchunk's ``scan_grib`` function, and therefore need to be consolidated
      into a single reference before adding to the accumulator. Also used for inputs
      consisting of single reference, for cases where the output dataset concatenates
      along a dimension that does not exist in the individual inputs. In this latter
      case, precombining adds the additional dimension to the input so that its
      dimensionality will match that of the accumulator.
    """

    concat_dims: List[str]
    identical_dims: List[str]
    target_options: Optional[Dict] = field(default_factory=lambda: {"anon": True})
    remote_options: Optional[Dict] = field(default_factory=lambda: {"anon": True})
    remote_protocol: Optional[str] = None
    mzz_kwargs: dict = field(default_factory=dict)
    precombine_inputs: bool = False

    def expand(self, references: beam.PCollection) -> beam.PCollection:
        return references | beam.CombineGlobally(
            CombineMultiZarrToZarr(
                concat_dims=self.concat_dims,
                identical_dims=self.identical_dims,
                target_options=self.target_options,
                remote_options=self.remote_options,
                remote_protocol=self.remote_protocol,
                mzz_kwargs=self.mzz_kwargs,
                precombine_inputs=self.precombine_inputs,
            ),
        )


@dataclass
class WriteReference(beam.PTransform, ZarrWriterMixin):
    """Store a singleton PCollection consisting of a ``kerchunk.combine.MultiZarrToZarr`` object.
    :param store_name: Zarr store will be created with this name under ``target_root``.
    :param concat_dims: Dimensions along which to concatenate inputs.
    :param target_root: Root path the Zarr store will be created inside; ``store_name``
      will be appended to this prefix to create a full path.
    :param output_file_name: Name to give the output references file
      (``.json`` or ``.parquet`` suffix).
      over which they are accessed. e.g.: "s3", "gcp", "https", etc.
    :param mzz_kwargs: Additional kwargs to pass to ``kerchunk.combine.MultiZarrToZarr``.
    """

    store_name: str
    concat_dims: List[str]
    target_root: Union[str, FSSpecTarget, RequiredAtRuntimeDefault] = field(
        default_factory=RequiredAtRuntimeDefault
    )
    output_file_name: str = "reference.json"
    mzz_kwargs: dict = field(default_factory=dict)

    def expand(self, references: beam.PCollection) -> beam.PCollection:
        return references | beam.Map(
            write_combined_reference,
            full_target=self.get_full_target(),
            concat_dims=self.concat_dims,
            output_file_name=self.output_file_name,
            mzz_kwargs=self.mzz_kwargs,
        )


@dataclass
class WriteCombinedReference(beam.PTransform, ZarrWriterMixin):
    """Store a singleton PCollection consisting of a ``kerchunk.combine.MultiZarrToZarr`` object.

    :param store_name: Zarr store will be created with this name under ``target_root``.
    :param concat_dims: Dimensions along which to concatenate inputs.
    :param identical_dims: Dimensions shared among all inputs.
    :param mzz_kwargs: Additional kwargs to pass to ``kerchunk.combine.MultiZarrToZarr``.
    :param precombine_inputs: If ``True``, precombine each input with itself, using
      ``kerchunk.combine.MultiZarrToZarr``, before adding it to the accumulator.
      Used for multi-message GRIB2 inputs, which produce > 1 reference when opened
      with kerchunk's ``scan_grib`` function, and therefore need to be consolidated
      into a single reference before adding to the accumulator. Also used for inputs
      consisting of single reference, for cases where the output dataset concatenates
      along a dimension that does not exist in the individual inputs. In this latter
      case, precombining adds the additional dimension to the input so that its
      dimensionality will match that of the accumulator.
    :param target_root: Root path the Zarr store will be created inside; ``store_name``
      will be appended to this prefix to create a full path.
    :param output_file_name: Name to give the output references file
      (``.json`` or ``.parquet`` suffix).
    """

    store_name: str
    concat_dims: List[str]
    identical_dims: List[str]
    mzz_kwargs: dict = field(default_factory=dict)
    precombine_inputs: bool = False
    target_root: Union[str, FSSpecTarget, RequiredAtRuntimeDefault] = field(
        default_factory=RequiredAtRuntimeDefault
    )
    output_file_name: str = "reference.json"

    def expand(self, references: beam.PCollection) -> beam.PCollection[zarr.storage.FSStore]:
        # unpack fsspec options that will be used below for transforms without dep injection
        storage_options = self.target_root.fsspec_kwargs  # type: ignore[union-attr]
        remote_protocol = self.target_root.get_fsspec_remote_protocol()  # type: ignore[union-attr]

        return (
            references
            | CombineReferences(
                concat_dims=self.concat_dims,
                identical_dims=self.identical_dims,
                target_options=storage_options,
                remote_options=storage_options,
                remote_protocol=remote_protocol,
                mzz_kwargs=self.mzz_kwargs,
                precombine_inputs=self.precombine_inputs,
            )
            | WriteReference(
                store_name=self.store_name,
                concat_dims=self.concat_dims,
                target_root=self.target_root,
                output_file_name=self.output_file_name,
            )
        )


@dataclass
class StoreToZarr(beam.PTransform, ZarrWriterMixin):
    """Store a PCollection of Xarray datasets to Zarr.

    :param combine_dims: The dimensions to combine
    :param store_name: Name for the Zarr store. It will be created with
        this name under `target_root`.
    :param target_root: Root path the Zarr store will be created inside;
        `store_name` will be appended to this prefix to create a full path.
    :param target_chunks: Dictionary mapping dimension names to chunks sizes.
      If a dimension is a not named, the chunks will be inferred from the data.
    :param dynamic_chunking_fn: Optionally provide a function that takes an ``xarray.Dataset``
      template dataset as its first argument and returns a dynamically generated chunking dict.
      If provided, ``target_chunks`` cannot also be passed. You can use this to determine chunking
      based on the full dataset (e.g. divide along a certain dimension based on a desired chunk
      size in memory). For more advanced chunking strategies, check
      out https://github.com/jbusecke/dynamic_chunks
    :param dynamic_chunking_fn_kwargs: Optional keyword arguments for ``dynamic_chunking_fn``.
    :param attrs: Extra group-level attributes to inject into the dataset.
    :param consolidated_metadata: Bool controlling if xarray.to_zarr()
    writes consolidated metadata. Default's to True.
    :param encoding: Dictionary encoding for xarray.to_zarr().
    """

    # TODO: make it so we don't have to explicitly specify combine_dims
    # Could be inferred from the pattern instead
    combine_dims: List[Dimension]
    store_name: str
    target_root: Union[str, FSSpecTarget, RequiredAtRuntimeDefault] = field(
        default_factory=RequiredAtRuntimeDefault
    )
    target_chunks: Dict[str, int] = field(default_factory=dict)
    dynamic_chunking_fn: Optional[Callable[[xr.Dataset], dict]] = None
    dynamic_chunking_fn_kwargs: Optional[dict] = field(default_factory=dict)
    attrs: Dict[str, str] = field(default_factory=dict)
    consolidated_metadata: Optional[bool] = True
    encoding: Optional[dict] = field(default_factory=dict)

    def __post_init__(self):
        if self.target_chunks and self.dynamic_chunking_fn:
            raise ValueError("Passing both `target_chunks` and `dynamic_chunking_fn` not allowed.")

    def expand(
        self,
        datasets: beam.PCollection[Tuple[Index, xr.Dataset]],
    ) -> beam.PCollection[zarr.storage.FSStore]:
        schema = datasets | DetermineSchema(combine_dims=self.combine_dims)
        indexed_datasets = datasets | IndexItems(schema=schema)
        target_chunks = (
            self.target_chunks
            if not self.dynamic_chunking_fn
            else beam.pvalue.AsSingleton(
                schema
                | beam.Map(schema_to_template_ds)
                | beam.Map(self.dynamic_chunking_fn, **self.dynamic_chunking_fn_kwargs)
            )
        )

        rechunked_datasets = indexed_datasets | Rechunk(target_chunks=target_chunks, schema=schema)

        target_store = schema | PrepareZarrTarget(
            target=self.get_full_target(),
            target_chunks=target_chunks,
            attrs=self.attrs,
            consolidated_metadata=self.consolidated_metadata,
            encoding=self.encoding,
        )

        n_target_stores = rechunked_datasets | StoreDatasetFragments(target_store=target_store)
        singleton_target_store = (
            n_target_stores
            | beam.combiners.Sample.FixedSizeGlobally(1)
            | beam.FlatMap(lambda x: x)  # https://stackoverflow.com/a/47146582
        )
        # TODO: optionally use `singleton_target_store` to
        # consolidate metadata and/or coordinate dims here

        return singleton_target_store


@dataclass
class CreatePyramid(beam.PTransform):
    level: int

    def expand(self, pcoll: beam.PCollection) -> beam.PCollection:
        return pcoll | beam.Map(create_pyramid, level=self.level)


@dataclass
class StoreToPyramid(beam.PTransform, ZarrWriterMixin):

    n_levels: int
    combine_dims: List[Dimension]
    store_name: str
    target_chunks: Dict[str, int] = field(default_factory=dict)
    target_root: Union[str, FSSpecTarget, RequiredAtRuntimeDefault] = field(
        default_factory=RequiredAtRuntimeDefault
    )

    def expand(
        self,
        datasets: beam.PCollection[Tuple[Index, xr.Dataset]],
    ) -> beam.PCollection[zarr.storage.FSStore]:

        # Add multiscales metadata to the root of the target store
        from ndpyramid.utils import get_version, multiscales_template

        save_kwargs = {"levels": self.n_levels, "pixels_per_tile": 128}
        attrs = {
            "multiscales": multiscales_template(
                datasets=[{"path": str(i)} for i in range(self.n_levels)],
                type="reduce",
                method="pyramid_reproject",
                version=get_version(),
                kwargs=save_kwargs,
            )
        }
        ds = xr.Dataset(attrs=attrs)
        ds.to_zarr(store=f"{self.target_root}/{self.store_name}")
        # generate all pyramid levels
        lvl_list = list(range(0, self.n_levels))
        for lvl in lvl_list:
            pyr_ds = datasets | f"Create Pyr level: {str(lvl)}" >> CreatePyramid(level=lvl)
            pyr_ds | f"Store Pyr level: {lvl}" >> StoreToZarr(
                target_root=self.target_root,
                store_name=f"{self.store_name}/{str(lvl)}",
                target_chunks=self.target_chunks,
                combine_dims=self.combine_dims,
            )<|MERGE_RESOLUTION|>--- conflicted
+++ resolved
@@ -25,11 +25,8 @@
 from .storage import CacheFSSpecTarget, FSSpecTarget
 from .writers import (
     ZarrWriterMixin,
-<<<<<<< HEAD
+    consolidate_metadata,
     create_pyramid,
-=======
-    consolidate_metadata,
->>>>>>> 8915b472
     store_dataset_fragment,
     write_combined_reference,
 )
