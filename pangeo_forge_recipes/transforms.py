from __future__ import annotations

import logging
import math
import random
import sys
from dataclasses import dataclass, field
from typing import Callable, Dict, List, Optional, Tuple, TypeVar, Union

# PEP612 Concatenate & ParamSpec are useful for annotating decorators, but their import
# differs between Python versions 3.9 & 3.10. See: https://stackoverflow.com/a/71990006
if sys.version_info < (3, 10):
    from typing_extensions import ParamSpec
else:
    from typing import ParamSpec

import apache_beam as beam
import fsspec
import xarray as xr
import zarr
from kerchunk.combine import MultiZarrToZarr

from .aggregation import XarraySchema, dataset_to_schema, schema_to_template_ds, schema_to_zarr
from .combiners import CombineXarraySchemas, MinMaxCountCombineFn
from .openers import open_url, open_with_kerchunk, open_with_xarray
from .patterns import CombineOp, Dimension, FileType, Index, augment_index_with_start_stop
from .rechunking import combine_fragments, consolidate_dimension_coordinates, split_fragment
from .storage import CacheFSSpecTarget, FSSpecTarget
from .types import Indexed
from .writers import (
    ZarrWriterMixin,
    consolidate_metadata,
    create_pyramid,
    store_dataset_fragment,
    write_combined_reference,
)

logger = logging.getLogger(__name__)

# From https://beam.apache.org/contribute/ptransform-style-guide/
#
# Do:
# - Expose every major data-parallel task accomplished by your library as a
#   composite PTransform. This allows the structure of the transform to evolve
#   transparently to the code that uses it: e.g. something that started as a
#   ParDo can become a more complex transform over time.
# - Expose large, non-trivial, reusable sequential bits of the transform’s code,
#   which others might want to reuse in ways you haven’t anticipated, as a regular
#   function or class library. The transform should simply wire this logic together.
#   As a side benefit, you can unit-test those functions and classes independently.
#   Example: when developing a transform that parses files in a custom data format,
#   expose the format parser as a library; likewise for a transform that implements
#   a complex machine learning algorithm, etc.
# - In some cases, this may include Beam-specific classes, such as CombineFn,
#   or nontrivial DoFns (those that are more than just a single @ProcessElement
#   method). As a rule of thumb: expose these if you anticipate that the full
#   packaged PTransform may be insufficient for a user’s needs and the user may want
#   to reuse the lower-level primitive.
#
# Do not:
# - Do not expose the exact way the transform is internally structured.
#   E.g.: the public API surface of your library usually (with exception of the
#   last bullet above) should not expose DoFn, concrete Source or Sink classes,
#   etc., in order to avoid presenting users with a confusing choice between
#   applying the PTransform or using the DoFn/Source/Sink.

# In the spirit of "[t]he transform should simply wire this logic together",
# the goal is to put _as little logic as possible_ in this module.
# Ideally each PTransform should be a simple Map or DoFn calling out to function
# from other modules

T = TypeVar("T")
IndexedArg = Indexed[T]

R = TypeVar("R")
IndexedReturn = Indexed[R]

P = ParamSpec("P")


class RequiredAtRuntimeDefault:
    """Sentinel class to use as default for transform attributes which are required to run a
    pipeline, but may not be available (or preferable) to define during recipe develoment; for
    example, the ``target_root`` kwarg of a transform that writes data to a target location. By
    using this sentinel as the default value for such an kwarg, a recipe module can define all
    required arguments on the transform (and therefore be importable, satisfy type-checkers, be
    unit-testable, etc.) before it is deployed, with the understanding that the attribute using
    this sentinel as default will be re-assigned to the desired value at deploy time.
    """

    pass


def _assign_concurrency_group(elem, max_concurrency: int):
    return (random.randint(0, max_concurrency - 1), elem)


@dataclass
class MapWithConcurrencyLimit(beam.PTransform):
    """A transform which maps calls to the provided function, optionally limiting the maximum
    number of concurrent calls. Useful for situations where the provided function requests data
    from an external service that does not support an unlimited number of concurrent requests.

    :param fn: Callable object passed to beam.Map (in the case of no concurrency limit)
      or beam.FlatMap (if max_concurrency is specified).
    :param args: Positional arguments passed to all invocations of `fn`.
    :param kwargs: Keyword arguments passed to all invocations of `fn`.
    :param max_concurrency: The maximum number of concurrent invocations of `fn`.
      If unspecified, no limit is imposed by this transform (therefore the concurrency
      limit will be set by the Beam Runner's configuration).
    """

    fn: Callable
    args: Optional[list] = field(default_factory=list)
    kwargs: Optional[dict] = field(default_factory=dict)
    max_concurrency: Optional[int] = None

    def expand(self, pcoll):
        return (
            pcoll
            | self.fn.__name__
            >> beam.MapTuple(lambda k, v: (k, self.fn(v, *self.args, **self.kwargs)))
            if not self.max_concurrency
            else (
                pcoll
                | "Assign concurrency key"
                >> beam.Map(_assign_concurrency_group, self.max_concurrency)
                | "Group together by concurrency key" >> beam.GroupByKey()
                | "Drop concurrency key" >> beam.Values()
                | f"{self.fn.__name__} (max_concurrency={self.max_concurrency})"
                >> beam.FlatMap(
                    lambda kvlist: [
                        (kv[0], self.fn(kv[1], *self.args, **self.kwargs)) for kv in kvlist
                    ]
                )
            )
        )


# This has side effects if using a cache
@dataclass
class OpenURLWithFSSpec(beam.PTransform):
    """Open indexed string-based URLs with fsspec.

    :param cache: If provided, data will be cached at this url path before opening.
    :param secrets: If provided these secrets will be injected into the URL as a query string.
    :param open_kwargs: Extra arguments passed to fsspec.open.
    :param max_concurrency: Max concurrency for this transform.
    """

    cache: Optional[str | CacheFSSpecTarget] = None
    secrets: Optional[dict] = None
    open_kwargs: Optional[dict] = None
    max_concurrency: Optional[int] = None

    def expand(self, pcoll):
        if isinstance(self.cache, str):
            cache = CacheFSSpecTarget.from_url(self.cache)
        else:
            cache = self.cache

        kws = dict(
            cache=cache,
            secrets=self.secrets,
            open_kwargs=self.open_kwargs,
        )
        return pcoll | MapWithConcurrencyLimit(
            open_url,
            kwargs=kws,
            max_concurrency=self.max_concurrency,
        )


@dataclass
class OpenWithKerchunk(beam.PTransform):
    """Open indexed items with Kerchunk. Accepts either fsspec open-file-like objects
    or string URLs that can be passed directly to Kerchunk.

    :param file_type: The type of file to be openend; e.g. "netcdf4", "netcdf3", "grib", etc.
    :param inline_threshold: Passed to kerchunk opener.
    :param storage_options: Storage options dict to pass to the kerchunk opener.
    :param remote_protocol: If files are accessed over the network, provide the remote protocol
      over which they are accessed. e.g.: "s3", "https", etc.
    :param kerchunk_open_kwargs: Additional kwargs to pass to kerchunk opener. Any kwargs which
      are specific to a particular input file type should be passed here;  e.g.,
      ``{"filter": ...}`` for GRIB; ``{"max_chunk_size": ...}`` for NetCDF3, etc.
    """

    # passed directly to `open_with_kerchunk`
    file_type: FileType = FileType.unknown
    inline_threshold: Optional[int] = 300
    storage_options: Optional[Dict] = field(default_factory=dict)
    remote_protocol: Optional[str] = None
    kerchunk_open_kwargs: Optional[dict] = field(default_factory=dict)

    def expand(self, pcoll):
        return pcoll | "Open with Kerchunk" >> beam.MapTuple(
            lambda k, v: (
                k,
                open_with_kerchunk(
                    v,
                    file_type=self.file_type,
                    inline_threshold=self.inline_threshold,
                    storage_options=self.storage_options,
                    remote_protocol=self.remote_protocol,
                    kerchunk_open_kwargs=self.kerchunk_open_kwargs,
                ),
            )
        )


@dataclass
class OpenWithXarray(beam.PTransform):
    """Open indexed items with Xarray. Accepts either fsspec open-file-like objects
    or string URLs that can be passed directly to Xarray.

    :param file_type: Provide this if you know what type of file it is.
    :param load: Whether to eagerly load the data into memory ofter opening.
    :param copy_to_local: Whether to copy the file-like-object to a local path
       and pass the path to Xarray. Required for some file types (e.g. Grib).
       Can only be used with file-like-objects, not URLs.
    :param xarray_open_kwargs: Extra arguments to pass to Xarray's open function.
    """

    file_type: FileType = FileType.unknown
    load: bool = False
    copy_to_local: bool = False
    xarray_open_kwargs: Optional[dict] = field(default_factory=dict)

    def expand(self, pcoll):
        return pcoll | "Open with Xarray" >> beam.MapTuple(
            lambda k, v: (
                k,
                open_with_xarray(
                    v,
                    file_type=self.file_type,
                    load=self.load,
                    copy_to_local=self.copy_to_local,
                    xarray_open_kwargs=self.xarray_open_kwargs,
                ),
            )
        )


def _nest_dim(item: Indexed[T], dimension: Dimension) -> Indexed[Indexed[T]]:
    index, value = item
    inner_index = Index({dimension: index[dimension]})
    outer_index = Index({dk: index[dk] for dk in index if dk != dimension})
    return outer_index, (inner_index, value)


@dataclass
class _NestDim(beam.PTransform):
    """Prepare a collection for grouping by transforming an Index into a nested
    Tuple of Indexes.

    :param dimension: The dimension to nest
    """

    dimension: Dimension

    def expand(self, pcoll):
        return pcoll | beam.Map(_nest_dim, dimension=self.dimension)


@dataclass
class DatasetToSchema(beam.PTransform):
    def expand(self, pcoll: beam.PCollection) -> beam.PCollection:
        return pcoll | beam.MapTuple(lambda k, v: (k, dataset_to_schema(v)))


@dataclass
class DetermineSchema(beam.PTransform):
    """Combine many Datasets into a single schema along multiple dimensions.
    This is a reduction that produces a singleton PCollection.

    :param combine_dims: The dimensions to combine
    """

    combine_dims: List[Dimension]

    def expand(self, pcoll: beam.PCollection) -> beam.PCollection:
        schemas = pcoll | beam.MapTuple(lambda k, v: (k, dataset_to_schema(v)))
        cdims = self.combine_dims.copy()
        while len(cdims) > 0:
            last_dim = cdims.pop()
            if len(cdims) == 0:
                # at this point, we should have a 1D index as our key
                schemas = schemas | beam.CombineGlobally(CombineXarraySchemas(last_dim))
            else:
                schemas = (
                    schemas
                    | f"Nest {last_dim.name}" >> _NestDim(last_dim)
                    | f"Combine {last_dim.name}"
                    >> beam.CombinePerKey(CombineXarraySchemas(last_dim))
                )
        return schemas


@dataclass
class IndexItems(beam.PTransform):
    """Augment dataset indexes with information about start and stop position."""

    schema: beam.PCollection

    @staticmethod
    def index_item(item: Indexed[T], schema: XarraySchema) -> Indexed[T]:
        index, ds = item
        new_index = Index()
        for dimkey, dimval in index.items():
            if dimkey.operation == CombineOp.CONCAT:
                item_len_dict = schema["chunks"][dimkey.name]
                item_lens = [item_len_dict[n] for n in range(len(item_len_dict))]
                dimval = augment_index_with_start_stop(dimval, item_lens)
            new_index[dimkey] = dimval
        return new_index, ds

    def expand(self, pcoll: beam.PCollection):
        return pcoll | beam.Map(self.index_item, schema=beam.pvalue.AsSingleton(self.schema))


@dataclass
class PrepareZarrTarget(beam.PTransform):
    """
    From a singleton PCollection containing a dataset schema, initialize a
    Zarr store with the correct variables, dimensions, attributes and chunking.
    Note that the dimension coordinates will be initialized with dummy values.

    :param target: Where to store the target Zarr dataset.
    :param target_chunks: Dictionary mapping dimension names to chunks sizes.
        If a dimension is a not named, the chunks will be inferred from the schema.
        If chunking is present in the schema for a given dimension, the length of
        the first fragment will be used. Otherwise, the dimension will not be chunked.
    :param attrs: Extra group-level attributes to inject into the dataset.
    :param encoding: Dictionary describing encoding for xarray.to_zarr()
    :param consolidated_metadata: Bool controlling if xarray.to_zarr()
                                  writes consolidated metadata. Default's to False. In StoreToZarr,
                                  always default to unconsolidated. This leaves it up to the
                                  user whether or not they want to consolidate with
                                  ConsolidateMetadata(). Also, it prevents a broken/inconsistent
                                  state that could arise from metadata being consolidated here, and
                                  then falling out of sync with coordinates if
                                  ConsolidateDimensionCoordinates() is applied to the output of
                                  StoreToZarr().
    """

    target: str | FSSpecTarget
    target_chunks: Dict[str, int] = field(default_factory=dict)
    attrs: Dict[str, str] = field(default_factory=dict)
    consolidated_metadata: Optional[bool] = True
    encoding: Optional[dict] = field(default_factory=dict)

    def expand(self, pcoll: beam.PCollection) -> beam.PCollection:
        if isinstance(self.target, str):
            target = FSSpecTarget.from_url(self.target)
        else:
            target = self.target
        store = target.get_mapper()
        initialized_target = pcoll | beam.Map(
            schema_to_zarr,
            target_store=store,
            target_chunks=self.target_chunks,
            attrs=self.attrs,
            encoding=self.encoding,
            consolidated_metadata=False,
        )
        return initialized_target


@dataclass
class StoreDatasetFragments(beam.PTransform):
    target_store: beam.PCollection  # side input

    def expand(self, pcoll: beam.PCollection) -> beam.PCollection:
        return pcoll | beam.Map(
            store_dataset_fragment, target_store=beam.pvalue.AsSingleton(self.target_store)
        )


@dataclass
class ConsolidateMetadata(beam.PTransform):
    """Calls Zarr Python consolidate_metadata on an existing Zarr store
    (https://zarr.readthedocs.io/en/stable/_modules/zarr/convenience.html#consolidate_metadata)"""

    def expand(self, pcoll: beam.PCollection) -> beam.PCollection:
        return pcoll | beam.Map(consolidate_metadata)


@dataclass
class Rechunk(beam.PTransform):
    target_chunks: Optional[Dict[str, int]]
    schema: beam.PCollection

    def expand(self, pcoll: beam.PCollection) -> beam.PCollection:
        new_fragments = (
            pcoll
            | beam.FlatMap(
                split_fragment,
                target_chunks=self.target_chunks,
                schema=beam.pvalue.AsSingleton(self.schema),
            )
            | beam.GroupByKey()  # this has major performance implication
            | beam.MapTuple(combine_fragments)
        )
        return new_fragments


class ConsolidateDimensionCoordinates(beam.PTransform):
    def expand(
        self, pcoll: beam.PCollection[zarr.storage.FSStore]
    ) -> beam.PCollection[zarr.storage.FSStore]:
        return pcoll | beam.Map(consolidate_dimension_coordinates)


@dataclass
class CombineReferences(beam.PTransform):
    """Combines Kerchunk references into a single reference dataset.

    :param concat_dims: Dimensions along which to concatenate inputs.
    :param identical_dims: Dimensions shared among all inputs.
    :param target_options: Storage options for opening target files
    :param remote_options: Storage options for opening remote files
    :param remote_protocol: If files are accessed over the network, provide the remote protocol
      over which they are accessed. e.g.: "s3", "gcp", "https", etc.
    :param max_refs_per_merge: Maximum number of references to combine in a single merge operation.
    :param mzz_kwargs: Additional kwargs to pass to ``kerchunk.combine.MultiZarrToZarr``.
    """

    concat_dims: List[str]
    identical_dims: List[str]
    target_options: Optional[Dict] = field(default_factory=lambda: {"anon": True})
    remote_options: Optional[Dict] = field(default_factory=lambda: {"anon": True})
    remote_protocol: Optional[str] = None
    max_refs_per_merge: int = 5
    mzz_kwargs: dict = field(default_factory=dict)

    def __post_init__(self):
        """Store chosen sort dimension to keep things DRY"""
        # last element chosen here to follow the xarray `pop` choice above
        self.sort_dimension = self.concat_dims[-1]

    def to_mzz(self, references):
        """Converts references into a MultiZarrToZarr object with configured parameters."""
        return MultiZarrToZarr(
            references,
            concat_dims=self.concat_dims,
            identical_dims=self.identical_dims,
            target_options=self.target_options,
            remote_options=self.remote_options,
            remote_protocol=self.remote_protocol,
            **self.mzz_kwargs,
        )

    def handle_gribs(self, indexed_references: Tuple[Index, list[dict]]) -> Tuple[Index, dict]:
        """Handles the special case of GRIB format files by combining multiple references."""

        references = indexed_references[1]
        idx = indexed_references[0]
        if len(references) > 1:
            ref = self.to_mzz(references).translate()
            return (idx, ref)
        elif len(references) == 1:
            return (idx, references[0])
        else:
            raise ValueError("No references produced for {idx}. Expected at least 1.")

    def bucket_by_position(
        self,
        indexed_references: Tuple[Index, dict],
        global_position_min_max_count: Tuple[int, int, int],
    ) -> Tuple[int, dict]:
        """
        Assigns a bucket based on the index position to order data during GroupByKey.

        :param indexed_references: A tuple containing the index and the reference dictionary. The
            index is used to determine the reference's position within the global data order.
        :param global_position_min_max_count: A tuple containing the global minimum and maximum
            positions and the total count of references. These values are used to determine the
            range and distribution of buckets.
        :returns: A tuple where the first element is the bucket number (an integer) assigned to the
            reference, and the second element is the original reference dictionary.
        """
        idx = indexed_references[0]
        ref = indexed_references[1]
        global_min, global_max, global_count = global_position_min_max_count

        position = idx.find_position(self.sort_dimension)

        # Calculate the total range size based on global minimum and maximum positions
        # And asserts the distribution is contiguous/uniform or dump warning
        expected_range_size = global_max - global_min + 1  # +1 to include both ends
        if expected_range_size != global_count:
            logger.warning("The distribution of indexes is not contiguous/uniform")

        # Determine the number of buckets needed, based on the maximum references allowed per merge
        num_buckets = math.ceil(global_count / self.max_refs_per_merge)

        # Calculate the total range size based on global minimum and maximum positions.
        range_size = global_max - global_min

        # Calculate the size of each bucket by dividing the total range by the number of buckets
        bucket_size = range_size / num_buckets

        # Assign the current reference to a bucket based on its position.
        # The bucket number is determined by how far the position is from the global minimum,
        # divided by the size of each bucket.
        bucket = int((position - global_min) / bucket_size)

        return bucket, ref

    def global_combine_refs(self, refs) -> fsspec.FSMap:
        """Performs a global combination of references to produce the final dataset."""
        return fsspec.filesystem(
            "reference",
            fo=self.to_mzz(refs).translate(),
            storage_options={
                "remote_protocol": self.remote_protocol,
                "skip_instance_cache": True,
            },
        ).get_mapper()

    def expand(self, reference_lists: beam.PCollection) -> beam.PCollection:
        min_max_count_positions = (
            reference_lists
            | "Get just the positions"
            >> beam.MapTuple(lambda k, v: k.find_position(self.sort_dimension))
            | "Get minimum/maximum positions" >> beam.CombineGlobally(MinMaxCountCombineFn())
        )
        return (
            reference_lists
            | "Handle special case of gribs" >> beam.Map(self.handle_gribs)
            | "Bucket to preserve order"
            >> beam.Map(
                self.bucket_by_position,
                global_position_min_max_count=beam.pvalue.AsSingleton(min_max_count_positions),
            )
            | "Group by buckets for ordering" >> beam.GroupByKey()
            | "Distributed reduce" >> beam.MapTuple(lambda k, refs: self.to_mzz(refs).translate())
            | "Assign global key for collecting to executor" >> beam.Map(lambda ref: (None, ref))
            | "Group globally" >> beam.GroupByKey()
            | "Global reduce" >> beam.MapTuple(lambda k, refs: self.global_combine_refs(refs))
        )


@dataclass
class WriteReference(beam.PTransform, ZarrWriterMixin):
    """
    Store a singleton PCollection consisting of a ``kerchunk.combine.MultiZarrToZarr`` object.

    :param store_name: Zarr store will be created with this name under ``target_root``.
    :param concat_dims: Dimensions along which to concatenate inputs.
    :param target_root: Root path the Zarr store will be created inside; ``store_name``
                        will be appended to this prefix to create a full path.
    :param output_file_name: Name to give the output references file (``.json`` or ``.parquet``
                             suffix) over which they are accessed. e.g.: "s3", "gcp", "https", etc.
    :param mzz_kwargs: Additional kwargs to pass to ``kerchunk.combine.MultiZarrToZarr``.
    """

    store_name: str
    concat_dims: List[str]
    target_root: Union[str, FSSpecTarget, RequiredAtRuntimeDefault] = field(
        default_factory=RequiredAtRuntimeDefault
    )
    output_file_name: str = "reference.json"
    mzz_kwargs: dict = field(default_factory=dict)

    def expand(self, references: beam.PCollection) -> beam.PCollection:
        return references | beam.Map(
            write_combined_reference,
            full_target=self.get_full_target(),
            concat_dims=self.concat_dims,
            output_file_name=self.output_file_name,
            mzz_kwargs=self.mzz_kwargs,
        )


@dataclass
class WriteCombinedReference(beam.PTransform, ZarrWriterMixin):
    """Store a singleton PCollection consisting of a ``kerchunk.combine.MultiZarrToZarr`` object.

    :param store_name: Zarr store will be created with this name under ``target_root``.
    :param concat_dims: Dimensions along which to concatenate inputs.
    :param identical_dims: Dimensions shared among all inputs.
    :param mzz_kwargs: Additional kwargs to pass to ``kerchunk.combine.MultiZarrToZarr``.
    :param remote_options: options to pass to ``kerchunk.combine.MultiZarrToZarr``
      to read reference inputs (can include credentials).
    :param remote_protocol: If files are accessed over the network, provide the remote protocol
      over which they are accessed. e.g.: "s3", "https", etc.
    :param target_root: Output root path the store will be created inside; ``store_name``
      will be appended to this prefix to create a full path.
    :param output_file_name: Name to give the output references file
      (``.json`` or ``.parquet`` suffix).
    """

    store_name: str
    concat_dims: List[str]
    identical_dims: List[str]
    mzz_kwargs: dict = field(default_factory=dict)
    remote_options: Optional[Dict] = field(default_factory=dict)
    remote_protocol: Optional[str] = None
    target_root: Union[str, FSSpecTarget, RequiredAtRuntimeDefault] = field(
        default_factory=RequiredAtRuntimeDefault
    )
    output_file_name: str = "reference.json"

    def expand(self, references: beam.PCollection) -> beam.PCollection[zarr.storage.FSStore]:
        return (
            references
            | CombineReferences(
                concat_dims=self.concat_dims,
                identical_dims=self.identical_dims,
                target_options=self.remote_options,
                remote_options=self.remote_options,
                remote_protocol=self.remote_protocol,
                mzz_kwargs=self.mzz_kwargs,
            )
            | WriteReference(
                store_name=self.store_name,
                concat_dims=self.concat_dims,
                target_root=self.target_root,
                output_file_name=self.output_file_name,
            )
        )


@dataclass
class StoreToZarr(beam.PTransform, ZarrWriterMixin):
    """Store a PCollection of Xarray datasets to Zarr.

    :param combine_dims: The dimensions to combine
    :param store_name: Name for the Zarr store. It will be created with
        this name under `target_root`.
    :param target_root: Root path the Zarr store will be created inside;
        `store_name` will be appended to this prefix to create a full path.
    :param target_chunks: Dictionary mapping dimension names to chunks sizes.
      If a dimension is a not named, the chunks will be inferred from the data.
    :param consolidate_dimension_coordinates: Whether to rewrite coordinate variables as a
      single chunk. We recommend consolidating coordinate variables to avoid
      many small read requests to get the coordinates in xarray. Defaults to ``True``.
    :param dynamic_chunking_fn: Optionally provide a function that takes an ``xarray.Dataset``
      template dataset as its first argument and returns a dynamically generated chunking dict.
      If provided, ``target_chunks`` cannot also be passed. You can use this to determine chunking
      based on the full dataset (e.g. divide along a certain dimension based on a desired chunk
      size in memory). For more advanced chunking strategies, check
      out https://github.com/jbusecke/dynamic_chunks
    :param dynamic_chunking_fn_kwargs: Optional keyword arguments for ``dynamic_chunking_fn``.
    :param attrs: Extra group-level attributes to inject into the dataset.

    :param encoding: Dictionary encoding for xarray.to_zarr().
    """

    # TODO: make it so we don't have to explicitly specify combine_dims
    # Could be inferred from the pattern instead
    combine_dims: List[Dimension]
    store_name: str
    target_root: Union[str, FSSpecTarget, RequiredAtRuntimeDefault] = field(
        default_factory=RequiredAtRuntimeDefault
    )
    target_chunks: Dict[str, int] = field(default_factory=dict)
    dynamic_chunking_fn: Optional[Callable[[xr.Dataset], dict]] = None
    dynamic_chunking_fn_kwargs: Optional[dict] = field(default_factory=dict)
    attrs: Dict[str, str] = field(default_factory=dict)
    encoding: Optional[dict] = field(default_factory=dict)

    def __post_init__(self):
        if self.target_chunks and self.dynamic_chunking_fn:
            raise ValueError("Passing both `target_chunks` and `dynamic_chunking_fn` not allowed.")

    def expand(
        self,
        datasets: beam.PCollection[Tuple[Index, xr.Dataset]],
    ) -> beam.PCollection[zarr.storage.FSStore]:
        schema = datasets | DetermineSchema(combine_dims=self.combine_dims)
        indexed_datasets = datasets | IndexItems(schema=schema)
        target_chunks = (
            self.target_chunks
            if not self.dynamic_chunking_fn
            else beam.pvalue.AsSingleton(
                schema
                | beam.Map(schema_to_template_ds)
                | beam.Map(self.dynamic_chunking_fn, **self.dynamic_chunking_fn_kwargs)
            )
        )
<<<<<<< HEAD

=======
        logger.info(f"Storing Zarr with {target_chunks =} to {self.get_full_target()}")
>>>>>>> 05074551
        rechunked_datasets = indexed_datasets | Rechunk(target_chunks=target_chunks, schema=schema)

        target_store = schema | PrepareZarrTarget(
            target=self.get_full_target(),
            target_chunks=target_chunks,
            attrs=self.attrs,
            encoding=self.encoding,
        )

        n_target_stores = rechunked_datasets | StoreDatasetFragments(target_store=target_store)
        singleton_target_store = (
            n_target_stores
            | beam.combiners.Sample.FixedSizeGlobally(1)
            | beam.FlatMap(lambda x: x)  # https://stackoverflow.com/a/47146582
        )

        return singleton_target_store


@dataclass
class CreatePyramid(beam.PTransform):
    level: int
    epsg_code: Optional[str] = None
    rename_spatial_dims: Optional[dict] = None
    pyramid_kwargs: Optional[dict] = field(default_factory=dict)

    def expand(self, pcoll: beam.PCollection) -> beam.PCollection:
        return pcoll | beam.Map(
            create_pyramid,
            level=self.level,
            epsg_code=self.epsg_code,
            rename_spatial_dims=self.rename_spatial_dims,
            pyramid_kwargs=self.pyramid_kwargs,
        )


@dataclass
class StoreToPyramid(beam.PTransform, ZarrWriterMixin):

    # Open design question. Should StoreToPyramid repeat all
    # of the StoreToZarr kwargs and pass them through to the nested StoreToZarr
    # or should it packaged them as store_to_zarr_kwargs and unpack?

    """Store a PCollection of Xarray datasets as a Zarr Pyramid.
    :param n_levels: Number of pyramid levels to generate
    :param combine_dims: The dimensions to combine
    :param store_name: Zarr store will be created with this name under ``target_root``.
    :param other_chunks: Chunks for non-spatial dims.
    Spatial dims are controlled by pixels_per_tile. Default is None
      If a dimension is a not named, the chunks will be inferred from the data.
    :param target_root: Root path the Zarr store will be created inside;
        `store_name` will be appended to this prefix to create a full path.
    :param epsg_code: EPSG code to set dataset CRS if CRS missing. If provided will overwrite.
        Default is None.
    :param rename_spatial_dims: Dict containing the new spatial dim names for Rioxarray.
        Default is None.
    :param pyramid_kwargs: Dict containing any kwargs that should be passed to ndpyramid.
        Default is None.

    """
    n_levels: int
    combine_dims: List[Dimension]
    store_name: str
    pixels_per_tile: Optional[int] = 128
    other_chunks: Dict[str, int] = field(default_factory=dict)
    target_root: Union[str, FSSpecTarget, RequiredAtRuntimeDefault] = field(
        default_factory=RequiredAtRuntimeDefault
    )
    epsg_code: Optional[str] = None
    rename_spatial_dims: Optional[dict] = None
    pyramid_kwargs: Optional[dict] = field(default_factory=dict)

    def expand(
        self,
        datasets: beam.PCollection[Tuple[Index, xr.Dataset]],
    ) -> beam.PCollection[zarr.storage.FSStore]:

        # Add multiscales metadata to the root of the target store
        from ndpyramid.utils import get_version, multiscales_template

        save_kwargs = {"levels": self.n_levels, "pixels_per_tile": self.pixels_per_tile}
        attrs = {
            "multiscales": multiscales_template(
                datasets=[{"path": str(i)} for i in range(self.n_levels)],
                type="reduce",
                method="pyramid_reproject",
                version=get_version(),
                kwargs=save_kwargs,
            )
        }
        chunks = {"x": self.pixels_per_tile, "y": self.pixels_per_tile}
        if self.other_chunks is not None:
            chunks |= self.other_chunks

        ds = xr.Dataset(attrs=attrs)

        ds.to_zarr(store=f"{self.target_root.root_path}/{self.store_name}")  # noqa

        # generate all pyramid levels
        lvl_list = list(range(0, self.n_levels))
        # beam.DoFn()?
        for lvl in lvl_list:
            pyr_ds = datasets | f"Create Pyr level: {str(lvl)}" >> CreatePyramid(
                level=lvl,
                epsg_code=self.epsg_code,
                rename_spatial_dims=self.rename_spatial_dims,
                pyramid_kwargs=self.pyramid_kwargs,
            )

            pyr_ds | f"Store Pyr level: {lvl}" >> StoreToZarr(
                target_root=self.target_root,
                target_chunks=chunks,  # noqa
                store_name=f"{self.store_name}/{str(lvl)}",
                combine_dims=self.combine_dims,
            )<|MERGE_RESOLUTION|>--- conflicted
+++ resolved
@@ -681,11 +681,8 @@
                 | beam.Map(self.dynamic_chunking_fn, **self.dynamic_chunking_fn_kwargs)
             )
         )
-<<<<<<< HEAD
-
-=======
         logger.info(f"Storing Zarr with {target_chunks =} to {self.get_full_target()}")
->>>>>>> 05074551
+
         rechunked_datasets = indexed_datasets | Rechunk(target_chunks=target_chunks, schema=schema)
 
         target_store = schema | PrepareZarrTarget(
