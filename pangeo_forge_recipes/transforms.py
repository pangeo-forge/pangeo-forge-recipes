from __future__ import annotations

import logging
import random
import sys
from dataclasses import dataclass, field
from typing import Callable, Dict, Iterable, Iterator, List, Optional, Tuple, TypeVar, Union

# PEP612 Concatenate & ParamSpec are useful for annotating decorators, but their import
# differs between Python versions 3.9 & 3.10. See: https://stackoverflow.com/a/71990006
if sys.version_info < (3, 10):
    from typing_extensions import Concatenate, ParamSpec
else:
    from typing import Concatenate, ParamSpec

import apache_beam as beam
import xarray as xr
import zarr
from kerchunk.combine import MultiZarrToZarr

from .aggregation import XarraySchema, dataset_to_schema, schema_to_template_ds, schema_to_zarr
from .combiners import CombineXarraySchemas
from .openers import open_url, open_with_kerchunk, open_with_xarray
from .patterns import CombineOp, Dimension, FileType, Index, augment_index_with_start_stop
from .rechunking import combine_fragments, consolidate_dimension_coordinates, split_fragment
from .storage import CacheFSSpecTarget, FSSpecTarget
from .types import Indexed
from .writers import (
    ZarrWriterMixin,
    consolidate_metadata,
    store_dataset_fragment,
    write_combined_reference,
)

logger = logging.getLogger(__name__)

# From https://beam.apache.org/contribute/ptransform-style-guide/
#
# Do:
# - Expose every major data-parallel task accomplished by your library as a
#   composite PTransform. This allows the structure of the transform to evolve
#   transparently to the code that uses it: e.g. something that started as a
#   ParDo can become a more complex transform over time.
# - Expose large, non-trivial, reusable sequential bits of the transform’s code,
#   which others might want to reuse in ways you haven’t anticipated, as a regular
#   function or class library. The transform should simply wire this logic together.
#   As a side benefit, you can unit-test those functions and classes independently.
#   Example: when developing a transform that parses files in a custom data format,
#   expose the format parser as a library; likewise for a transform that implements
#   a complex machine learning algorithm, etc.
# - In some cases, this may include Beam-specific classes, such as CombineFn,
#   or nontrivial DoFns (those that are more than just a single @ProcessElement
#   method). As a rule of thumb: expose these if you anticipate that the full
#   packaged PTransform may be insufficient for a user’s needs and the user may want
#   to reuse the lower-level primitive.
#
# Do not:
# - Do not expose the exact way the transform is internally structured.
#   E.g.: the public API surface of your library usually (with exception of the
#   last bullet above) should not expose DoFn, concrete Source or Sink classes,
#   etc., in order to avoid presenting users with a confusing choice between
#   applying the PTransform or using the DoFn/Source/Sink.

# In the spirit of "[t]he transform should simply wire this logic together",
# the goal is to put _as little logic as possible_ in this module.
# Ideally each PTransform should be a simple Map or DoFn calling out to function
# from other modules

T = TypeVar("T")
IndexedArg = Indexed[T]

R = TypeVar("R")
IndexedReturn = Indexed[R]

P = ParamSpec("P")


class RequiredAtRuntimeDefault:
    """Sentinel class to use as default for transform attributes which are required to run a
    pipeline, but may not be available (or preferable) to define during recipe develoment; for
    example, the ``target_root`` kwarg of a transform that writes data to a target location. By
    using this sentinel as the default value for such an kwarg, a recipe module can define all
    required arguments on the transform (and therefore be importable, satisfy type-checkers, be
    unit-testable, etc.) before it is deployed, with the understanding that the attribute using
    this sentinel as default will be re-assigned to the desired value at deploy time.
    """

    pass


def _add_keys_iter(
    func: Callable[Concatenate[T, P], R],
) -> Callable[Concatenate[Iterable[IndexedArg], P], Iterator[IndexedReturn]]:
    """Convenience decorator to iteratively remove and re-add keys to items in a FlatMap"""
    annotations = func.__annotations__.copy()
    arg_name, annotation = next(iter(annotations.items()))
    return_annotation = annotations["return"]

    # mypy doesn't view `annotation` and `return_annotation` as valid types, so ignore
    annotations[arg_name] = Iterable[Tuple[Index, annotation]]  # type: ignore
    annotations["return"] = Iterator[Tuple[Index, return_annotation]]  # type: ignore

    def iterable_wrapper(arg, *args: P.args, **kwargs: P.kwargs):
        for inner_item in arg:
            key, item = inner_item
            result = func(item, *args, **kwargs)
            yield key, result

    iterable_wrapper.__annotations__ = annotations
    return iterable_wrapper


def _assign_concurrency_group(elem, max_concurrency: int):
    return (random.randint(0, max_concurrency - 1), elem)


@dataclass
class MapWithConcurrencyLimit(beam.PTransform):
    """A transform which maps calls to the provided function, optionally limiting the maximum
    number of concurrent calls. Useful for situations where the provided function requests data
    from an external service that does not support an unlimited number of concurrent requests.

    :param fn: Callable object passed to beam.Map (in the case of no concurrency limit)
      or beam.FlatMap (if max_concurrency is specified).
    :param args: Positional arguments passed to all invocations of `fn`.
    :param kwargs: Keyword arguments passed to all invocations of `fn`.
    :param max_concurrency: The maximum number of concurrent invocations of `fn`.
      If unspecified, no limit is imposed by this transform (therefore the concurrency
      limit will be set by the Beam Runner's configuration).
    """

    fn: Callable
    args: Optional[list] = field(default_factory=list)
    kwargs: Optional[dict] = field(default_factory=dict)
    max_concurrency: Optional[int] = None

    def expand(self, pcoll):
        return (
            pcoll
            | self.fn.__name__
            >> beam.MapTuple(lambda k, v: (k, self.fn(v, *self.args, **self.kwargs)))
            if not self.max_concurrency
            else (
                pcoll
                | beam.Map(_assign_concurrency_group, self.max_concurrency)
                | beam.GroupByKey()
                | beam.Values()
                | f"{self.fn.__name__} (max_concurrency={self.max_concurrency})"
                >> beam.FlatMap(_add_keys_iter(self.fn), *self.args, **self.kwargs)
            )
        )


# This has side effects if using a cache
@dataclass
class OpenURLWithFSSpec(beam.PTransform):
    """Open indexed string-based URLs with fsspec.

    :param cache: If provided, data will be cached at this url path before opening.
    :param secrets: If provided these secrets will be injected into the URL as a query string.
    :param open_kwargs: Extra arguments passed to fsspec.open.
    :param max_concurrency: Max concurrency for this transform.
    """

    cache: Optional[str | CacheFSSpecTarget] = None
    secrets: Optional[dict] = None
    open_kwargs: Optional[dict] = None
    max_concurrency: Optional[int] = None

    def expand(self, pcoll):
        if isinstance(self.cache, str):
            cache = CacheFSSpecTarget.from_url(self.cache)
        else:
            cache = self.cache

        kws = dict(
            cache=cache,
            secrets=self.secrets,
            open_kwargs=self.open_kwargs,
        )
        return pcoll | MapWithConcurrencyLimit(
            open_url,
            kwargs=kws,
            max_concurrency=self.max_concurrency,
        )


@dataclass
class OpenWithKerchunk(beam.PTransform):
    """Open indexed items with Kerchunk. Accepts either fsspec open-file-like objects
    or string URLs that can be passed directly to Kerchunk.

    :param file_type: The type of file to be openend; e.g. "netcdf4", "netcdf3", "grib", etc.
    :param inline_threshold: Passed to kerchunk opener.
    :param storage_options: Storage options dict to pass to the kerchunk opener.
    :param remote_protocol: If files are accessed over the network, provide the remote protocol
      over which they are accessed. e.g.: "s3", "https", etc.
    :param kerchunk_open_kwargs: Additional kwargs to pass to kerchunk opener. Any kwargs which
      are specific to a particular input file type should be passed here;  e.g.,
      ``{"filter": ...}`` for GRIB; ``{"max_chunk_size": ...}`` for NetCDF3, etc.
    """

    # passed directly to `open_with_kerchunk`
    file_type: FileType = FileType.unknown
    inline_threshold: Optional[int] = 300
    storage_options: Optional[Dict] = field(default_factory=dict)
    remote_protocol: Optional[str] = None
    kerchunk_open_kwargs: Optional[dict] = field(default_factory=dict)
    desired_buckets: int = 5

    def expand(self, pcoll):
<<<<<<< HEAD
        return pcoll | "Open with Kerchunk" >> beam.MapTuple(
=======
        refs = pcoll | "Open with Kerchunk" >> beam.MapTuple(
>>>>>>> 418fc3cc
            lambda k, v: (
                k,
                open_with_kerchunk(
                    v,
                    file_type=self.file_type,
                    inline_threshold=self.inline_threshold,
                    storage_options=self.storage_options,
                    remote_protocol=self.remote_protocol,
                    kerchunk_open_kwargs=self.kerchunk_open_kwargs,
                ),
            )
        )


@dataclass
class OpenWithXarray(beam.PTransform):
    """Open indexed items with Xarray. Accepts either fsspec open-file-like objects
    or string URLs that can be passed directly to Xarray.

    :param file_type: Provide this if you know what type of file it is.
    :param load: Whether to eagerly load the data into memory ofter opening.
    :param copy_to_local: Whether to copy the file-like-object to a local path
       and pass the path to Xarray. Required for some file types (e.g. Grib).
       Can only be used with file-like-objects, not URLs.
    :param xarray_open_kwargs: Extra arguments to pass to Xarray's open function.
    """

    file_type: FileType = FileType.unknown
    load: bool = False
    copy_to_local: bool = False
    xarray_open_kwargs: Optional[dict] = field(default_factory=dict)

    def expand(self, pcoll):
        return pcoll | "Open with Xarray" >> beam.MapTuple(
            lambda k, v: (
                k,
                open_with_xarray(
                    v,
                    file_type=self.file_type,
                    load=self.load,
                    copy_to_local=self.copy_to_local,
                    xarray_open_kwargs=self.xarray_open_kwargs,
                ),
            )
        )


def _nest_dim(item: Indexed[T], dimension: Dimension) -> Indexed[Indexed[T]]:
    index, value = item
    inner_index = Index({dimension: index[dimension]})
    outer_index = Index({dk: index[dk] for dk in index if dk != dimension})
    return outer_index, (inner_index, value)


@dataclass
class _NestDim(beam.PTransform):
    """Prepare a collection for grouping by transforming an Index into a nested
    Tuple of Indexes.

    :param dimension: The dimension to nest
    """

    dimension: Dimension

    def expand(self, pcoll):
        return pcoll | beam.Map(_nest_dim, dimension=self.dimension)


@dataclass
class DatasetToSchema(beam.PTransform):
    def expand(self, pcoll: beam.PCollection) -> beam.PCollection:
        return pcoll | beam.MapTuple(lambda k, v: (k, dataset_to_schema(v)))


@dataclass
class DetermineSchema(beam.PTransform):
    """Combine many Datasets into a single schema along multiple dimensions.
    This is a reduction that produces a singleton PCollection.

    :param combine_dims: The dimensions to combine
    """

    combine_dims: List[Dimension]

    def expand(self, pcoll: beam.PCollection) -> beam.PCollection:
        schemas = pcoll | beam.MapTuple(lambda k, v: (k, dataset_to_schema(v)))
        cdims = self.combine_dims.copy()
        while len(cdims) > 0:
            last_dim = cdims.pop()
            if len(cdims) == 0:
                # at this point, we should have a 1D index as our key
                schemas = schemas | beam.CombineGlobally(CombineXarraySchemas(last_dim))
            else:
                schemas = (
                    schemas
                    | f"Nest {last_dim.name}" >> _NestDim(last_dim)
                    | f"Combine {last_dim.name}"
                    >> beam.CombinePerKey(CombineXarraySchemas(last_dim))
                )
        return schemas


@dataclass
class IndexItems(beam.PTransform):
    """Augment dataset indexes with information about start and stop position."""

    schema: beam.PCollection

    @staticmethod
    def index_item(item: Indexed[T], schema: XarraySchema) -> Indexed[T]:
        index, ds = item
        new_index = Index()
        for dimkey, dimval in index.items():
            if dimkey.operation == CombineOp.CONCAT:
                item_len_dict = schema["chunks"][dimkey.name]
                item_lens = [item_len_dict[n] for n in range(len(item_len_dict))]
                dimval = augment_index_with_start_stop(dimval, item_lens)
            new_index[dimkey] = dimval
        return new_index, ds

    def expand(self, pcoll: beam.PCollection):
        return pcoll | beam.Map(self.index_item, schema=beam.pvalue.AsSingleton(self.schema))


@dataclass
class PrepareZarrTarget(beam.PTransform):
    """From a singleton PCollection containing a dataset schema, initialize a
    Zarr store with the correct variables, dimensions, attributes and chunking.
    Note that the dimension coordinates will be initialized with dummy values.

    :param target: Where to store the target Zarr dataset.
    :param target_chunks: Dictionary mapping dimension names to chunks sizes.
        If a dimension is a not named, the chunks will be inferred from the schema.
        If chunking is present in the schema for a given dimension, the length of
        the first fragment will be used. Otherwise, the dimension will not be chunked.
    :param attrs: Extra group-level attributes to inject into the dataset.
    :param encoding: Dictionary describing encoding for xarray.to_zarr()
    :param consolidated_metadata: Bool controlling if xarray.to_zarr()
    writes consolidated metadata. Default's to False. In StoreToZarr,
    always default to unconsolidated. This leaves it up to the
    user whether or not they want to consolidate with ConsolidateMetadata(). Also,
    it prevents a broken/inconsistent state that could arise from metadata being
    consolidated here, and then falling out of sync with coordinates if
    ConsolidateDimensionCoordinates() is applied to the output of StoreToZarr().
    """

    target: str | FSSpecTarget
    target_chunks: Dict[str, int] = field(default_factory=dict)
    attrs: Dict[str, str] = field(default_factory=dict)
    consolidated_metadata: Optional[bool] = True
    encoding: Optional[dict] = field(default_factory=dict)

    def expand(self, pcoll: beam.PCollection) -> beam.PCollection:
        if isinstance(self.target, str):
            target = FSSpecTarget.from_url(self.target)
        else:
            target = self.target
        store = target.get_mapper()
        initialized_target = pcoll | beam.Map(
            schema_to_zarr,
            target_store=store,
            target_chunks=self.target_chunks,
            attrs=self.attrs,
            encoding=self.encoding,
            consolidated_metadata=False,
        )
        return initialized_target


@dataclass
class StoreDatasetFragments(beam.PTransform):
    target_store: beam.PCollection  # side input

    def expand(self, pcoll: beam.PCollection) -> beam.PCollection:
        return pcoll | beam.Map(
            store_dataset_fragment, target_store=beam.pvalue.AsSingleton(self.target_store)
        )


@dataclass
class ConsolidateMetadata(beam.PTransform):
    """Calls Zarr Python consolidate_metadata on an existing Zarr store
    (https://zarr.readthedocs.io/en/stable/_modules/zarr/convenience.html#consolidate_metadata)"""

    def expand(self, pcoll: beam.PCollection) -> beam.PCollection:
        return pcoll | beam.Map(consolidate_metadata)


@dataclass
class Rechunk(beam.PTransform):
    target_chunks: Optional[Dict[str, int]]
    schema: beam.PCollection

    def expand(self, pcoll: beam.PCollection) -> beam.PCollection:
        new_fragments = (
            pcoll
            | beam.FlatMap(
                split_fragment,
                target_chunks=self.target_chunks,
                schema=beam.pvalue.AsSingleton(self.schema),
            )
            | beam.GroupByKey()  # this has major performance implication
            | beam.MapTuple(combine_fragments)
        )
        return new_fragments


class ConsolidateDimensionCoordinates(beam.PTransform):
    def expand(
        self, pcoll: beam.PCollection[zarr.storage.FSStore]
    ) -> beam.PCollection[zarr.storage.FSStore]:
        return pcoll | beam.Map(consolidate_dimension_coordinates)


@dataclass
class CombineReferences(beam.PTransform):
    """Combines Kerchunk references into a single reference dataset.

    :param concat_dims: Dimensions along which to concatenate inputs.
    :param identical_dims: Dimensions shared among all inputs.
    :param target_options: Storage options for opening target files
    :param remote_options: Storage options for opening remote files
    :param remote_protocol: If files are accessed over the network, provide the remote protocol
      over which they are accessed. e.g.: "s3", "gcp", "https", etc.
    :mzz_kwargs: Additional kwargs to pass to ``kerchunk.combine.MultiZarrToZarr``.
    """

    concat_dims: List[str]
    identical_dims: List[str]
    target_options: Optional[Dict] = field(default_factory=lambda: {"anon": True})
    remote_options: Optional[Dict] = field(default_factory=lambda: {"anon": True})
    remote_protocol: Optional[str] = None
    mzz_kwargs: dict = field(default_factory=dict)
    num_buckets: int = 5

    def to_mzz(self, references):
        return MultiZarrToZarr(
            references,
            concat_dims=self.concat_dims,
            identical_dims=self.identical_dims,
            target_options=self.target_options,
            remote_options=self.remote_options,
            remote_protocol=self.remote_protocol,
            **self.mzz_kwargs,
        )

    def handle_gribs(self, indexed_references: Tuple[Index, list[dict]]) -> Tuple[Index, dict]:
        """The grib format sometimes produces multiple references; combine here."""
        references = indexed_references[1]
        idx = indexed_references[0]
        if len(references) > 1:
            ref = self.to_mzz(references).translate()
            return (idx, ref)
        elif len(references) == 1:
            return (idx, references[0])
        else:
            raise ValueError("No references produced for {idx}. Expected at least 1.")

    def bucket_by_position(self, indexed_references: Tuple[Index, dict]) -> Tuple[int, dict]:
        idx = indexed_references[0]
        ref = indexed_references[1]
        sort_dimension = self.concat_dims[-1]
        position = idx.find_position(sort_dimension)
        bucket = position % self.num_buckets
        return bucket, ref

    def expand(self, reference_lists: beam.PCollection) -> beam.PCollection:
        return (
            reference_lists
            | "Handle special case of gribs" >> beam.Map(self.handle_gribs)
            | "Bucket to preserve order" >> beam.Map(self.bucket_by_position)
            | "Group by buckets for ordering" >> beam.GroupByKey()
            | "Distributed reduce"
            >> beam.MapTuple(lambda _, grouped_refs: self.to_mzz(grouped_refs).translate())
            | "Assign global key for collecting to executor" >> beam.Map(lambda ref: (None, ref))
            | "Group globally" >> beam.GroupByKey()
            | "Global reduce"
            >> beam.MapTuple(lambda _, global_refs: self.to_mzz(global_refs).translate())
        )

        #     | beam.CombineGlobally(
        #         CombineKerchunkRefs(
        #             concat_dims=self.concat_dims,
        #             identical_dims=self.identical_dims,
        #             target_options=self.target_options,
        #             remote_options=self.remote_options,
        #             remote_protocol=self.remote_protocol,
        #             mzz_kwargs=self.mzz_kwargs,
        #         ),
        #     )
        # )


@dataclass
class WriteReference(beam.PTransform, ZarrWriterMixin):
    """Store a singleton PCollection consisting of a ``kerchunk.combine.MultiZarrToZarr`` object.
    :param store_name: Zarr store will be created with this name under ``target_root``.
    :param concat_dims: Dimensions along which to concatenate inputs.
    :param target_root: Root path the Zarr store will be created inside; ``store_name``
      will be appended to this prefix to create a full path.
    :param output_file_name: Name to give the output references file
      (``.json`` or ``.parquet`` suffix).
      over which they are accessed. e.g.: "s3", "gcp", "https", etc.
    :param mzz_kwargs: Additional kwargs to pass to ``kerchunk.combine.MultiZarrToZarr``.
    """

    store_name: str
    concat_dims: List[str]
    target_root: Union[str, FSSpecTarget, RequiredAtRuntimeDefault] = field(
        default_factory=RequiredAtRuntimeDefault
    )
    output_file_name: str = "reference.json"
    mzz_kwargs: dict = field(default_factory=dict)

    def expand(self, references: beam.PCollection) -> beam.PCollection:
        return references | beam.Map(
            write_combined_reference,
            full_target=self.get_full_target(),
            concat_dims=self.concat_dims,
            output_file_name=self.output_file_name,
            mzz_kwargs=self.mzz_kwargs,
        )


@dataclass
class WriteCombinedReference(beam.PTransform, ZarrWriterMixin):
    """Store a singleton PCollection consisting of a ``kerchunk.combine.MultiZarrToZarr`` object.

    :param store_name: Zarr store will be created with this name under ``target_root``.
    :param concat_dims: Dimensions along which to concatenate inputs.
    :param identical_dims: Dimensions shared among all inputs.
    :param mzz_kwargs: Additional kwargs to pass to ``kerchunk.combine.MultiZarrToZarr``.
    :param target_root: Root path the Zarr store will be created inside; ``store_name``
      will be appended to this prefix to create a full path.
    :param output_file_name: Name to give the output references file
      (``.json`` or ``.parquet`` suffix).
    """

    store_name: str
    concat_dims: List[str]
    identical_dims: List[str]
    mzz_kwargs: dict = field(default_factory=dict)
    target_root: Union[str, FSSpecTarget, RequiredAtRuntimeDefault] = field(
        default_factory=RequiredAtRuntimeDefault
    )
    output_file_name: str = "reference.json"

    def expand(self, references: beam.PCollection) -> beam.PCollection[zarr.storage.FSStore]:
        # unpack fsspec options that will be used below for transforms without dep injection
        storage_options = self.target_root.fsspec_kwargs  # type: ignore[union-attr]
        remote_protocol = self.target_root.get_fsspec_remote_protocol()  # type: ignore[union-attr]
        return (
            references
            | CombineReferences(
                concat_dims=self.concat_dims,
                identical_dims=self.identical_dims,
                target_options=storage_options,
                remote_options=storage_options,
                remote_protocol=remote_protocol,
                mzz_kwargs=self.mzz_kwargs,
            )
            | WriteReference(
                store_name=self.store_name,
                concat_dims=self.concat_dims,
                target_root=self.target_root,
                output_file_name=self.output_file_name,
            )
        )


@dataclass
class StoreToZarr(beam.PTransform, ZarrWriterMixin):
    """Store a PCollection of Xarray datasets to Zarr.

    :param combine_dims: The dimensions to combine
    :param store_name: Name for the Zarr store. It will be created with
        this name under `target_root`.
    :param target_root: Root path the Zarr store will be created inside;
        `store_name` will be appended to this prefix to create a full path.
    :param target_chunks: Dictionary mapping dimension names to chunks sizes.
      If a dimension is a not named, the chunks will be inferred from the data.
    :param consolidate_dimension_coordinates: Whether to rewrite coordinate variables as a
      single chunk. We recommend consolidating coordinate variables to avoid
      many small read requests to get the coordinates in xarray. Defaults to ``True``.
    :param dynamic_chunking_fn: Optionally provide a function that takes an ``xarray.Dataset``
      template dataset as its first argument and returns a dynamically generated chunking dict.
      If provided, ``target_chunks`` cannot also be passed. You can use this to determine chunking
      based on the full dataset (e.g. divide along a certain dimension based on a desired chunk
      size in memory). For more advanced chunking strategies, check
      out https://github.com/jbusecke/dynamic_chunks
    :param dynamic_chunking_fn_kwargs: Optional keyword arguments for ``dynamic_chunking_fn``.
    :param attrs: Extra group-level attributes to inject into the dataset.

    :param encoding: Dictionary encoding for xarray.to_zarr().
    """

    # TODO: make it so we don't have to explicitly specify combine_dims
    # Could be inferred from the pattern instead
    combine_dims: List[Dimension]
    store_name: str
    target_root: Union[str, FSSpecTarget, RequiredAtRuntimeDefault] = field(
        default_factory=RequiredAtRuntimeDefault
    )
    target_chunks: Dict[str, int] = field(default_factory=dict)
    dynamic_chunking_fn: Optional[Callable[[xr.Dataset], dict]] = None
    dynamic_chunking_fn_kwargs: Optional[dict] = field(default_factory=dict)
    attrs: Dict[str, str] = field(default_factory=dict)
    encoding: Optional[dict] = field(default_factory=dict)

    def __post_init__(self):
        if self.target_chunks and self.dynamic_chunking_fn:
            raise ValueError("Passing both `target_chunks` and `dynamic_chunking_fn` not allowed.")

    def expand(
        self,
        datasets: beam.PCollection[Tuple[Index, xr.Dataset]],
    ) -> beam.PCollection[zarr.storage.FSStore]:
        schema = datasets | DetermineSchema(combine_dims=self.combine_dims)
        indexed_datasets = datasets | IndexItems(schema=schema)
        target_chunks = (
            self.target_chunks
            if not self.dynamic_chunking_fn
            else beam.pvalue.AsSingleton(
                schema
                | beam.Map(schema_to_template_ds)
                | beam.Map(self.dynamic_chunking_fn, **self.dynamic_chunking_fn_kwargs)
            )
        )
        logger.info(f"Storing Zarr with {target_chunks =} to {self.get_full_target()}")
        rechunked_datasets = indexed_datasets | Rechunk(target_chunks=target_chunks, schema=schema)
        target_store = schema | PrepareZarrTarget(
            target=self.get_full_target(),
            target_chunks=target_chunks,
            attrs=self.attrs,
            encoding=self.encoding,
        )
        n_target_stores = rechunked_datasets | StoreDatasetFragments(target_store=target_store)
        singleton_target_store = (
            n_target_stores
            | beam.combiners.Sample.FixedSizeGlobally(1)
            | beam.FlatMap(lambda x: x)  # https://stackoverflow.com/a/47146582
        )

        return singleton_target_store<|MERGE_RESOLUTION|>--- conflicted
+++ resolved
@@ -209,11 +209,8 @@
     desired_buckets: int = 5
 
     def expand(self, pcoll):
-<<<<<<< HEAD
         return pcoll | "Open with Kerchunk" >> beam.MapTuple(
-=======
-        refs = pcoll | "Open with Kerchunk" >> beam.MapTuple(
->>>>>>> 418fc3cc
+
             lambda k, v: (
                 k,
                 open_with_kerchunk(
