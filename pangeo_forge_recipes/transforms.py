--- conflicted
+++ resolved
@@ -449,20 +449,12 @@
 @dataclass
 class WriteCombinedReference(beam.PTransform, ZarrWriterMixin):
     """Store a singleton PCollection consisting of a ``kerchunk.combine.MultiZarrToZarr`` object.
-<<<<<<< HEAD
 
     :param store_name: Zarr store will be created with this name under ``target_root``.
-    :param target_root: Root path the Zarr store will be created inside; ``store_name``
-        will be appended to this prefix to create a full path.
-    :param output_file_name: Name to give the output references file
-        (``.json`` or ``.parquet`` suffix).
-    :param concat_dims: concat_dims kwarg to pass to write_combined_reference if using
-        .parquet as a storage format.
-=======
     :param concat_dims: Dimensions along which to concatenate inputs.
     :param identical_dims: Dimensions shared among all inputs.
-    :mzz_kwargs: Additional kwargs to pass to ``kerchunk.combine.MultiZarrToZarr``.
-    :precombine_inputs: If ``True``, precombine each input with itself, using
+    :param mzz_kwargs: Additional kwargs to pass to ``kerchunk.combine.MultiZarrToZarr``.
+    :param precombine_inputs: If ``True``, precombine each input with itself, using
       ``kerchunk.combine.MultiZarrToZarr``, before adding it to the accumulator.
       Used for multi-message GRIB2 inputs, which produce > 1 reference when opened
       with kerchunk's ``scan_grib`` function, and therefore need to be consolidated
@@ -471,13 +463,10 @@
       along a dimension that does not exist in the individual inputs. In this latter
       case, precombining adds the additional dimension to the input so that its
       dimensionality will match that of the accumulator.
-    :param store_name: Name for the Zarr store. It will be created with
-        this name under `target_root`.
-    :param target_root: Root path the Zarr store will be created inside;
-        `store_name` will be appended to this prefix to create a full path.
-    :param output_file_name: Name to give the output references file (.json or .parquet suffix.)
-    .parquet as a storage format.
->>>>>>> 5ead9fd4
+    :param target_root: Root path the Zarr store will be created inside; ``store_name``
+      will be appended to this prefix to create a full path.
+    :param output_file_name: Name to give the output references file
+      (``.json`` or ``.parquet`` suffix).
     """
 
     store_name: str
