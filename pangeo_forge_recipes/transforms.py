--- conflicted
+++ resolved
@@ -290,17 +290,14 @@
     def expand(self, datasets: beam.PCollection) -> beam.PCollection:
         schema = datasets | DetermineSchema(combine_dims=self.combine_dims)
         indexed_datasets = datasets | IndexItems(schema=schema)
-<<<<<<< HEAD
         rechunked_datasets = indexed_datasets | Rechunk(
             target_chunks=self.target_chunks, schema=schema
         )
-=======
         if isinstance(self.target_root, str):
             target_root = FSSpecTarget.from_url(self.target_root)
         else:
             target_root = self.target_root
         full_target = target_root / self.store_name
->>>>>>> 08364b5a
         target_store = schema | PrepareZarrTarget(
             target=full_target, target_chunks=self.target_chunks
         )
