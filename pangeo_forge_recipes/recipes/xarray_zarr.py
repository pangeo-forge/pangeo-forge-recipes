--- conflicted
+++ resolved
@@ -191,12 +191,8 @@
             secrets=config.file_pattern.query_string_secrets,
             **config.file_pattern.fsspec_open_kwargs,
         ) as fp:
-<<<<<<< HEAD
-            ref_data = create_hdf5_reference(fp=fp, url=url)
-=======
             logger.info(f"creating kerchunk referernce for {url}")
             ref_data = create_kerchunk_reference(fp, url, config.file_pattern.file_type)
->>>>>>> 2ab1bcd5
         config.storage_config.metadata[ref_fname] = ref_data
 
     if config.cache_metadata:
