"""
A Pangeo Forge Recipe
"""
from __future__ import annotations

import itertools
import logging
import os
import warnings
from contextlib import ExitStack, contextmanager
from dataclasses import dataclass, field, replace
from itertools import chain, product
from math import ceil
from typing import Callable, Dict, Iterator, List, Optional, Sequence, Set, Tuple

import dask
import fsspec
import numpy as np
import xarray as xr
import zarr
from zarr.storage import FSStore

from ..chunk_grid import ChunkGrid
from ..executors.base import Pipeline, Stage
from ..patterns import CombineOp, DimIndex, FilePattern, FileType, Index
from ..reference import create_kerchunk_reference, unstrip_protocol
from ..storage import FSSpecTarget, MetadataTarget, file_opener
from ..utils import calc_subsets, fix_scalar_attr_encoding, lock_for_conflicts
from .base import BaseRecipe, FilePatternMixin, StorageMixin

# use this filename to store global recipe metadata in the metadata_cache
# it will be written once (by prepare_target) and read many times (by store_chunk)
_GLOBAL_METADATA_KEY = "pangeo-forge-recipe-metadata.json"
_ARRAY_DIMENSIONS = "_ARRAY_DIMENSIONS"
MAX_MEMORY = (
    int(os.getenv("PANGEO_FORGE_MAX_MEMORY"))  # type: ignore
    if os.getenv("PANGEO_FORGE_MAX_MEMORY")
    else 500_000_000
)
OPENER_MAP = {
    FileType.netcdf3: dict(engine="scipy"),
    FileType.netcdf4: dict(engine="h5netcdf"),
    FileType.tiff: dict(engine="rasterio"),
}

logger = logging.getLogger(__name__)

# Some types that help us keep things organized
InputKey = Index  # input keys are the same as the file pattern keys
ChunkKey = Index

SubsetSpec = Dict[str, int]
# SubsetSpec is a dictionary mapping dimension names to the number of subsets along that dimension
# (e.g. {'time': 5, 'depth': 2})


def _input_metadata_fname(input_key: InputKey) -> str:
    key_str = "-".join([f"{k.name}_{k.index}" for k in sorted(input_key)])
    return "input-meta-" + key_str + ".json"


def _input_reference_fname(input_key: InputKey) -> str:
    key_str = "-".join([f"{k.name}_{k.index}" for k in sorted(input_key)])
    return "input-reference-" + key_str + ".json"


def inputs_for_chunk(
    chunk_key: ChunkKey, inputs_per_chunk: int, ninputs: int
) -> Sequence[InputKey]:
    """For a chunk key, figure out which inputs belong to it.
    Returns at least one InputKey."""

    merge_dims = [dim_idx for dim_idx in chunk_key if dim_idx.operation == CombineOp.MERGE]
    concat_dims = [dim_idx for dim_idx in chunk_key if dim_idx.operation == CombineOp.CONCAT]
    # Ignore subset dims, we don't need them here
    # subset_dims = [dim_idx for dim_idx in chunk_key if dim_idx.operation == CombineOp.SUBSET]
    assert len(merge_dims) <= 1
    if len(merge_dims) == 1:
        merge_dim = merge_dims[0]  # type: Optional[DimIndex]
    else:
        merge_dim = None
    assert len(concat_dims) == 1
    concat_dim = concat_dims[0]

    input_keys = []

    for n in range(inputs_per_chunk):
        input_index = (inputs_per_chunk * concat_dim.index) + n
        if input_index >= ninputs:
            break
        input_concat_dim = DimIndex(concat_dim.name, input_index, ninputs, CombineOp.CONCAT)
        input_key = [input_concat_dim]
        if merge_dim is not None:
            input_key.append(merge_dim)
        input_keys.append(Index(input_key))

    return input_keys


def expand_target_dim(target: FSSpecTarget, concat_dim: Optional[str], dimsize: int) -> None:
    target_mapper = target.get_mapper()
    zgroup = zarr.open_group(target_mapper)
    ds = open_target(target, decode_cf=False)  # avoid decoding issues
    sequence_axes = {
        v: ds[v].get_axis_num(concat_dim) for v in ds.variables if concat_dim in ds[v].dims
    }

    for v, axis in sequence_axes.items():
        arr = zgroup[v]
        shape = list(arr.shape)
        shape[axis] = dimsize
        logger.debug(f"resizing array {v} to shape {shape}")
        arr.resize(shape)


def open_target(target: FSSpecTarget, **kwargs) -> xr.Dataset:
    return xr.open_zarr(target.get_mapper(), **kwargs)


def input_position(input_key: InputKey) -> int:
    """Return the position of the input within the input sequence."""
    for dim_idx in input_key:
        # assumes there is one and only one concat dim
        if dim_idx.operation == CombineOp.CONCAT:
            return dim_idx.index
    return -1  # make mypy happy


def chunk_position(chunk_key: ChunkKey) -> int:
    """Return the position of the input within the input sequence."""
    concat_idx = -1
    for dim_idx in chunk_key:
        # assumes there is one and only one concat dim
        if dim_idx.operation == CombineOp.CONCAT:
            concat_idx = dim_idx.index
            concat_dim = dim_idx.name
    if concat_idx == -1:
        raise ValueError("Couldn't find concat_dim")
    subset_idx = 0
    subset_factor = 1
    for dim_idx in chunk_key:
        if dim_idx.operation == CombineOp.SUBSET:
            if dim_idx.name == concat_dim:
                subset_idx = dim_idx.index
                subset_factor = dim_idx.sequence_len
    return subset_factor * concat_idx + subset_idx


def cache_input(input_key: InputKey, *, config: XarrayZarrRecipe) -> None:
    if config.cache_inputs:
        if config.file_pattern.file_type == FileType.opendap:
            raise ValueError("Can't cache opendap inputs")
        if config.storage_config.cache is None:
            raise ValueError("input_cache is not set.")
        logger.info(f"Caching input '{input_key!s}'")
        fname = config.file_pattern[input_key]
        config.storage_config.cache.cache_file(
            fname,
            config.file_pattern.query_string_secrets,
            **config.file_pattern.fsspec_open_kwargs,
        )

    if config.open_input_with_kerchunk:
        if config.file_pattern.file_type == FileType.opendap:
            raise ValueError("Can't make references for opendap inputs")
        if config.storage_config.metadata is None:
            raise ValueError("Can't make references; no metadata cache assigned")
        fname = config.file_pattern[input_key]

        ref_fname = _input_reference_fname(input_key)

        if ref_fname in config.storage_config.metadata:
            logger.info("Metadata is already cached with kerchunk.")
            return

        if config.storage_config.cache is None:
            protocol = fsspec.utils.get_protocol(fname)
            url = unstrip_protocol(fname, protocol)
        else:
            url = unstrip_protocol(
                config.storage_config.cache._full_path(fname),
                config.storage_config.cache.fs.protocol,
            )
        with file_opener(
            fname,
            cache=config.storage_config.cache,
            copy_to_local=config.copy_input_to_local_file,
            bypass_open=False,
            secrets=config.file_pattern.query_string_secrets,
            **config.file_pattern.fsspec_open_kwargs,
        ) as fp:
            logger.info(f"creating kerchunk referernce for {url}")
            ref_data = create_kerchunk_reference(fp, url, config.file_pattern.file_type)
        config.storage_config.metadata[ref_fname] = ref_data

    if config.cache_metadata:
        if config.storage_config.metadata is None:
            raise ValueError("metadata_cache is not set.")

        if not _input_metadata_fname(input_key) in config.storage_config.metadata:
            with open_input(input_key, config=config) as ds:
                logger.info(f"Caching metadata for input '{input_key!s}'")
                input_metadata = ds.to_dict(data=False)
                config.storage_config.metadata[_input_metadata_fname(input_key)] = input_metadata
        else:
            logger.info(f"Metadata already cached for input '{input_key!s}'")


def region_and_conflicts_for_chunk(
    config: XarrayZarrRecipe, chunk_key: ChunkKey
) -> Tuple[Dict[str, slice], Dict[str, Set[int]]]:
    # return a dict suitable to pass to xr.to_zarr(region=...)
    # specifies where in the overall array to put this chunk's data
    # also return the conflicts with other chunks

    if config.nitems_per_input:
        input_sequence_lens = (config.nitems_per_input,) * config.file_pattern.dims[
            config.concat_dim
        ]  # type: ignore
    else:
        assert config.storage_config.metadata is not None  # for mypy
        global_metadata = config.storage_config.metadata[_GLOBAL_METADATA_KEY]
        input_sequence_lens = global_metadata["input_sequence_lens"]
    total_len = sum(input_sequence_lens)

    # for now this will just have one key since we only allow one concat_dim
    # but it could expand to accomodate multiple concat dims
    chunk_index = {config.concat_dim: chunk_position(chunk_key)}

    input_chunk_grid = ChunkGrid({config.concat_dim: input_sequence_lens})
    if config.subset_inputs and config.concat_dim in config.subset_inputs:
        assert (
            config.inputs_per_chunk == 1
        ), "Doesn't make sense to have multiple inputs per chunk plus subsetting"
        chunk_grid = input_chunk_grid.subset(config.subset_inputs)
    elif config.inputs_per_chunk > 1:
        chunk_grid = input_chunk_grid.consolidate({config.concat_dim: config.inputs_per_chunk})
    else:
        chunk_grid = input_chunk_grid
    assert chunk_grid.shape[config.concat_dim] == total_len

    region = chunk_grid.chunk_index_to_array_slice(chunk_index)

    assert config.concat_dim_chunks is not None
    target_grid = ChunkGrid.from_uniform_grid(
        {config.concat_dim: (config.concat_dim_chunks, total_len)}
    )
    conflicts = chunk_grid.chunk_conflicts(chunk_index, target_grid)

    return region, conflicts


@contextmanager
def open_input(input_key: InputKey, *, config: XarrayZarrRecipe) -> xr.Dataset:
    fname = config.file_pattern[input_key]
    logger.info(f"Opening input with Xarray {input_key!s}: '{fname}'")

    if config.file_pattern.file_type == FileType.opendap:
        if config.cache_inputs:
            raise ValueError("Can't cache opendap inputs")
        if config.copy_input_to_local_file:
            raise ValueError("Can't copy opendap inputs to local file")
        if config.open_input_with_kerchunk:
            raise ValueError("Can't open opendap inputs with kerchunk")

    if config.open_input_with_kerchunk:
        if config.storage_config.metadata is None:
            raise ValueError("metadata_cache is not set.")
        from fsspec.implementations.reference import ReferenceFileSystem

        reference_data = config.storage_config.metadata[_input_reference_fname(input_key)]
        if config.cache_inputs and config.storage_config.cache is not None:
            remote_protocol = config.storage_config.cache.fs.protocol
        else:
            remote_protocol = fsspec.utils.get_protocol(next(config.file_pattern.items())[1])
        ref_fs = ReferenceFileSystem(
            reference_data, remote_protocol=remote_protocol, skip_instance_cache=True
        )
        store = FSStore("", fs=ref_fs)

        # Doesn't really need to be a context manager, but that's how this function works
        with dask.config.set(scheduler="single-threaded"):  # make sure we don't use a scheduler
<<<<<<< HEAD
            with xr.open_dataset(
                mapper, engine="zarr", chunks={}, consolidated=False, **config.xarray_open_kwargs
            ) as ds:
=======
            with xr.open_dataset(store, engine="zarr", chunks={}, consolidated=False) as ds:
>>>>>>> dec36a1c
                logger.debug("successfully opened reference dataset with zarr")

                if config.delete_input_encoding:
                    for var in ds.variables:
                        ds[var].encoding = {}

                if config.process_input is not None:
                    ds = config.process_input(ds, str(fname))

                logger.debug(f"{ds}")
                yield ds

    else:

        cache = config.storage_config.cache if config.cache_inputs else None
        bypass_open = True if config.file_pattern.file_type == FileType.opendap else False

        with file_opener(
            fname,
            cache=cache,
            copy_to_local=config.copy_input_to_local_file,
            bypass_open=bypass_open,
            secrets=config.file_pattern.query_string_secrets,
            **config.file_pattern.fsspec_open_kwargs,
        ) as f:
            with dask.config.set(scheduler="single-threaded"):  # make sure we don't use a scheduler
                kw = config.xarray_open_kwargs.copy()
                file_type = config.file_pattern.file_type
                if file_type in OPENER_MAP:
                    if "engine" in kw:
                        engine_message_base = (
                            "pangeo-forge-recipes will automatically set the xarray backend for "
                            f"files of type '{file_type.value}' to '{OPENER_MAP[file_type]}', "
                        )
                        warn_matching_msg = engine_message_base + (
                            "which is the same value you have passed via `xarray_open_kwargs`. "
                            f"If this input file is actually of type '{file_type.value}', you can "
                            f"remove `{{'engine': '{kw['engine']}'}}` from `xarray_open_kwargs`. "
                        )
                        error_mismatched_msg = engine_message_base + (
                            f"which is different from the value you have passed via "
                            "`xarray_open_kwargs`. If this input file is actually of type "
                            f"'{file_type.value}', please remove `{{'engine': '{kw['engine']}'}}` "
                            "from `xarray_open_kwargs`. "
                        )
                        engine_message_tail = (
                            f"If this input file is not of type '{file_type.value}', please update"
                            " this recipe by passing a different value to `FilePattern.file_type`."
                        )
                        warn_matching_msg += engine_message_tail
                        error_mismatched_msg += engine_message_tail

                        if kw["engine"] == OPENER_MAP[file_type]["engine"]:
                            warnings.warn(warn_matching_msg)
                        elif kw["engine"] != OPENER_MAP[file_type]["engine"]:
                            raise ValueError(error_mismatched_msg)
                    else:
                        kw.update(OPENER_MAP[file_type])
                logger.debug(f"about to enter xr.open_dataset context on {f}")
                try:
                    with xr.open_dataset(f, **kw) as ds:
                        logger.debug("successfully opened dataset")
                        ds = fix_scalar_attr_encoding(ds)

                        if config.delete_input_encoding:
                            for var in ds.variables:
                                ds[var].encoding = {}

                        if config.process_input is not None:
                            ds = config.process_input(ds, str(fname))

                        logger.debug(f"{ds}")
                        yield ds
                except OSError as e:
                    if "unable to open file (file signature not found)" in str(e).lower():
                        oserror_message_base = (
                            f"Unable to open file {f.path} "  # type: ignore
                            f"with `{{engine: {kw.get('engine')}}}`, "
                        )
                        if "engine" in config.xarray_open_kwargs:
                            oserror_message = oserror_message_base + (
                                "which was set explicitly via `xarray_open_kwargs`. Please remove "
                                f"`{{engine: {kw.get('engine')}}}` from `xarray_open_kwargs`."
                            )
                        elif file_type == FileType.netcdf4:
                            oserror_message = oserror_message_base + (
                                "which was set automatically based on the fact that "
                                "`FilePattern.file_type` is using the default value of 'netcdf4'. "
                                "It seems likely that this input file is in NetCDF3 format. If "
                                "that is the case, please re-instantiate your `FilePattern` with "
                                '`FilePattern(..., file_type="netcdf3")`.'
                            )
                        raise OSError(oserror_message) from e
                    else:
                        raise e


def subset_dataset(ds: xr.Dataset, subset_spec: DimIndex) -> xr.Dataset:
    assert subset_spec.operation == CombineOp.SUBSET
    dim = subset_spec.name
    dim_len = ds.dims[dim]
    subset_lens = calc_subsets(dim_len, subset_spec.sequence_len)
    start = sum(subset_lens[: subset_spec.index])
    stop = sum(subset_lens[: (subset_spec.index + 1)])
    subset_slice = slice(start, stop)
    indexer = {dim: subset_slice}
    logger.debug(f"Subsetting dataset with indexer {indexer}")
    return ds.isel(**indexer)


@contextmanager
def open_chunk(chunk_key: ChunkKey, *, config: XarrayZarrRecipe) -> xr.Dataset:
    logger.info(f"Opening inputs for chunk {chunk_key!s}")
    ninputs = config.file_pattern.dims[config.file_pattern.concat_dims[0]]
    inputs = inputs_for_chunk(chunk_key, config.inputs_per_chunk, ninputs)

    # need to open an unknown number of contexts at the same time
    with ExitStack() as stack:
        dsets = [stack.enter_context(open_input(input_key, config=config)) for input_key in inputs]

        # subset before chunking; hopefully lazy
        subset_dims = [dim_idx for dim_idx in chunk_key if dim_idx.operation == CombineOp.SUBSET]

        for subset_dim in subset_dims:
            logger.info(f"Subsetting input according to {subset_dim}")
            dsets = [subset_dataset(ds, subset_dim) for ds in dsets]

        # explicitly chunking prevents eager evaluation during concat
        dsets = [ds.chunk() for ds in dsets]

        logger.info(f"Combining inputs for chunk '{chunk_key!s}'")
        if len(dsets) > 1:
            # During concat, attributes and encoding are taken from the first dataset
            # https://github.com/pydata/xarray/issues/1614
            with dask.config.set(scheduler="single-threaded"):  # make sure we don't use a scheduler
                ds = xr.concat(dsets, config.concat_dim, **config.xarray_concat_kwargs)
        elif len(dsets) == 1:
            ds = dsets[0]
        else:  # pragma: no cover
            assert False, "Should never happen"

        if config.process_chunk is not None:
            with dask.config.set(scheduler="single-threaded"):  # make sure we don't use a scheduler
                ds = config.process_chunk(ds)

        with dask.config.set(scheduler="single-threaded"):  # make sure we don't use a scheduler
            logger.debug(f"{ds}")

        if config.target_chunks:
            # The input may be too large to process in memory at once, so
            # rechunk it to the target chunks.
            ds = ds.chunk(config.target_chunks)
        yield ds


def get_input_meta(
    metadata_cache: Optional[MetadataTarget],
    file_pattern: FilePattern,
) -> Dict:
    # getitems should be async; much faster than serial calls
    if metadata_cache is None:
        raise ValueError("metadata_cache is not set.")
    return metadata_cache.getitems([_input_metadata_fname(k) for k in file_pattern])


def _get_fname_from_error_pos(pos: Tuple[int, int], file_pattern: FilePattern) -> str:
    kwargs = {}
    for idx, p in enumerate(pos):
        dim = file_pattern.combine_dims[idx]
        kwargs.update({dim.name: dim.keys[p]})

    return file_pattern.format_function(**kwargs)


def calculate_sequence_lens(
    nitems_per_input: Optional[int],
    file_pattern: FilePattern,
    metadata_cache: Optional[MetadataTarget],
) -> List[int]:

    assert len(file_pattern.concat_dims) == 1
    concat_dim = file_pattern.concat_dims[0]

    if nitems_per_input:
        concat_dim = file_pattern.concat_dims[0]
        return list((nitems_per_input,) * file_pattern.dims[concat_dim])

    # read per-input metadata; this is distinct from global metadata
    # get the sequence length of every file
    input_meta = get_input_meta(metadata_cache, file_pattern)
    # use a numpy array to allow reshaping
    all_lens = np.array([m["dims"][concat_dim] for m in input_meta.values()])
    all_lens.shape = list(file_pattern.dims.values())

    if len(all_lens.shape) == 1:
        all_lens = np.expand_dims(all_lens, 1)

    # check that all lens are the same along the concat dim
    unique_vec, unique_idx, unique_counts = np.unique(
        all_lens, axis=1, return_index=True, return_counts=True
    )

    if len(unique_idx) > 1:
        correct_col = all_lens[:, unique_idx[np.argmax(unique_counts)]]
        err_idx = np.where(np.expand_dims(correct_col, 1) != all_lens)
        err_pos = list(zip(*err_idx))
        # present a list of problematic files to the user, given the file pattern.
        file_list = "\n".join(
            [f"- {_get_fname_from_error_pos(epos, file_pattern)!r}" for epos in err_pos]
        )
        raise ValueError(
            f"Inconsistent sequence lengths between indices {unique_idx} of the concat dim."
            f"\nValue(s) {all_lens[err_idx]} at position(s) {err_pos} are different from the rest."
            f"\nPlease check the following file(s) for data errors:"
            f"\n{file_list}"
            f"\n{all_lens}"
        )
    return np.atleast_1d(unique_vec.squeeze()).tolist()


def prepare_target(*, config: XarrayZarrRecipe) -> None:
    if config.storage_config.target is None:
        raise ValueError("Cannot proceed without a target")
    try:
        ds = open_target(config.storage_config.target)
        logger.info("Found an existing dataset in target")
        logger.debug(f"{ds}")

        if config.target_chunks:
            # TODO: check that target_chunks id compatibile with the
            # existing chunks
            pass
    except (
        FileNotFoundError,
        IOError,
        zarr.errors.GroupNotFoundError,
        zarr.errors.PathNotFoundError,
    ):
        logger.info("Creating a new dataset in target")

        # need to rewrite this as an append loop

        def filter_init_chunks(chunk_key):
            for dim_idx in chunk_key:
                if (dim_idx.operation != CombineOp.MERGE) and (dim_idx.index > 0):
                    return False
            return True

        init_chunks = list(filter(filter_init_chunks, config.iter_chunks()))

        for chunk_key in init_chunks:
            with open_chunk(chunk_key, config=config) as ds:
                # ds is already chunked

                # https://github.com/pydata/xarray/blob/5287c7b2546fc8848f539bb5ee66bb8d91d8496f/xarray/core/variable.py#L1069
                for v in ds.variables:
                    if config.target_chunks:
                        this_var = ds[v]
                        chunks = {
                            this_var.get_axis_num(dim): chunk
                            for dim, chunk in config.target_chunks.items()
                            if dim in this_var.dims
                        }
                        encoding_chunks = tuple(
                            chunks.get(n, s) for n, s in enumerate(this_var.shape)
                        )
                    else:
                        encoding_chunks = ds[v].shape
                    logger.debug(f"Setting variable {v} encoding chunks to {encoding_chunks}")
                    ds[v].encoding["chunks"] = encoding_chunks

                # load all variables that don't have the sequence dim in them
                # these are usually coordinates.
                # Variables that are loaded will be written even with compute=False
                # TODO: make this behavior customizable
                for v in ds.variables:
                    if config.concat_dim not in ds[v].dims:
                        ds[v].load()

                target_mapper = config.storage_config.target.get_mapper()
                logger.info(f"Storing dataset in {config.storage_config.target.root_path}")
                logger.debug(f"{ds}")
                with warnings.catch_warnings():
                    warnings.simplefilter(
                        "ignore"
                    )  # suppress the warning that comes with safe_chunks
                    ds.to_zarr(target_mapper, mode="a", compute=False, safe_chunks=False)

    # Regardless of whether there is an existing dataset or we are creating a new one,
    # we need to expand the concat_dim to hold the entire expected size of the data
    input_sequence_lens = calculate_sequence_lens(
        config.nitems_per_input,
        config.file_pattern,
        config.storage_config.metadata,
    )
    n_sequence = sum(input_sequence_lens)
    logger.info(f"Expanding target concat dim '{config.concat_dim}' to size {n_sequence}")
    expand_target_dim(config.storage_config.target, config.concat_dim, n_sequence)
    # TODO: handle possible subsetting
    # The init chunks might not cover the whole dataset along multiple dimensions!

    if config.cache_metadata:
        # if nitems_per_input is not constant, we need to cache this info
        assert config.storage_config.metadata is not None  # for mypy
        recipe_meta = {"input_sequence_lens": input_sequence_lens}
        config.storage_config.metadata[_GLOBAL_METADATA_KEY] = recipe_meta

    zgroup = zarr.open_group(config.target_mapper)
    for k, v in config.get_execution_context().items():
        zgroup.attrs[f"pangeo-forge:{k}"] = v


def store_chunk(chunk_key: ChunkKey, *, config: XarrayZarrRecipe) -> None:
    if config.storage_config.target is None:
        raise ValueError("target has not been set.")

    with open_chunk(chunk_key, config=config) as ds_chunk:
        # writing a region means that all the variables MUST have concat_dim
        to_drop = [v for v in ds_chunk.variables if config.concat_dim not in ds_chunk[v].dims]
        ds_chunk = ds_chunk.drop_vars(to_drop)

        target_mapper = config.storage_config.target.get_mapper()
        write_region, conflicts = region_and_conflicts_for_chunk(config, chunk_key)

        zgroup = zarr.open_group(target_mapper)
        for vname, var_coded in ds_chunk.variables.items():
            zarr_array = zgroup[vname]
            # get encoding for variable from zarr attributes
            # could this backfire some way?
            var_coded.encoding.update(zarr_array.attrs)
            # just delete all attributes from the var;
            # they are not used anyway, and there can be conflicts
            # related to xarray.coding.variables.safe_setitem
            var_coded.attrs = {}
            with dask.config.set(scheduler="single-threaded"):  # make sure we don't use a scheduler
                var = xr.backends.zarr.encode_zarr_variable(var_coded)
                logger.debug(
                    f"Converting variable {vname} of {var.data.nbytes} bytes to `numpy.ndarray`"
                )
                if var.data.nbytes > MAX_MEMORY:
                    factor = round((var.data.nbytes / MAX_MEMORY), 2)
                    cdim = config.concat_dim
                    logger.warning(
                        f"Variable {vname} of {var.data.nbytes} bytes is {factor} times larger "
                        f"than specified maximum variable array size of {MAX_MEMORY} bytes. "
                        f'Consider re-instantiating recipe with `subset_inputs = {{"{cdim}": '
                        f'{ceil(factor)}}}`. If `len(ds["{cdim}"])` < {ceil(factor)}, '
                        f'substitute "{cdim}" for any name in ds["{vname}"].dims with length '
                        f">= {ceil(factor)} or consider subsetting along multiple dimensions."
                        " Setting PANGEO_FORGE_MAX_MEMORY env variable changes the variable array"
                        " size which will trigger this warning."
                    )
                data = np.asarray(
                    var.data
                )  # TODO: can we buffer large data rather than loading it all?
            zarr_region = tuple(write_region.get(dim, slice(None)) for dim in var.dims)
            lock_keys = [
                f"{vname}-{dim}-{c}"
                for dim, dim_conflicts in conflicts.items()
                for c in dim_conflicts
            ]
            logger.debug(f"Acquiring locks {lock_keys}")
            with lock_for_conflicts(lock_keys, timeout=config.lock_timeout):
                logger.info(
                    f"Storing variable {vname} chunk {chunk_key!s} " f"to Zarr region {zarr_region}"
                )
                zarr_array[zarr_region] = data


def _gather_coordinate_dimensions(group: zarr.Group) -> List[str]:
    return list(
        set(itertools.chain(*(group[var].attrs.get(_ARRAY_DIMENSIONS, []) for var in group)))
    )


def finalize_target(*, config: XarrayZarrRecipe) -> None:
    if config.storage_config.target is None:
        raise ValueError("target has not been set.")

    if config.consolidate_dimension_coordinates:
        logger.info("Consolidating dimension coordinate arrays")
        target_mapper = config.storage_config.target.get_mapper()
        group = zarr.open(target_mapper, mode="a")
        # https://github.com/pangeo-forge/pangeo-forge-recipes/issues/214
        # filter out the dims from the array metadata not in the Zarr group
        # to handle coordinateless dimensions.
        dims = (dim for dim in _gather_coordinate_dimensions(group) if dim in group)
        for dim in dims:
            arr = group[dim]
            attrs = dict(arr.attrs)
            data = arr[:]

            # This will generally use bulk-delete API calls
            config.storage_config.target.rm(dim, recursive=True)

            new = group.array(
                dim,
                data,
                chunks=arr.shape,
                dtype=arr.dtype,
                compressor=arr.compressor,
                fill_value=arr.fill_value,
                order=arr.order,
                filters=arr.filters,
                overwrite=True,
            )
            new.attrs.update(attrs)

    if config.consolidate_zarr:
        logger.info("Consolidating Zarr metadata")
        target_mapper = config.storage_config.target.get_mapper()
        zarr.consolidate_metadata(target_mapper)


def xarray_zarr_recipe_compiler(recipe: XarrayZarrRecipe) -> Pipeline:
    stages = [
        Stage(name="cache_input", function=cache_input, mappable=list(recipe.iter_inputs())),
        Stage(name="prepare_target", function=prepare_target),
        Stage(name="store_chunk", function=store_chunk, mappable=list(recipe.iter_chunks())),
        Stage(name="finalize_target", function=finalize_target),
    ]
    return Pipeline(stages=stages, config=recipe)


# Notes about dataclasses:
# - https://www.python.org/dev/peps/pep-0557/#inheritance
# - https://stackoverflow.com/questions/51575931/class-inheritance-in-python-3-7-dataclasses


_deprecation_message = (
    "This method will be deprecated in v0.8.0. "
    "Please call the equivalent function directly from the xarray_zarr module."
)


@dataclass
class XarrayZarrRecipe(BaseRecipe, StorageMixin, FilePatternMixin):
    """This configuration represents a dataset composed of many individual NetCDF files.
    This class uses Xarray to read and write data and writes its output to Zarr.
    The organization of the source files is described by the ``file_pattern``.
    Currently this recipe supports at most one ``MergeDim`` and one ``ConcatDim``
    in the File Pattern.

    :param file_pattern: An object which describes the organization of the input files.
    :param inputs_per_chunk: The number of inputs to use in each chunk along the concat dim.
       Must be an integer >= 1.
    :param target_chunks: Desired chunk structure for the targret dataset. This is a dictionary
       mapping dimension names to chunk size. When using a :class:`patterns.FilePattern` with
       a :class:`patterns.ConcatDim` that specifies ``n_items_per_file``, then you don't need
       to include the concat dim in ``target_chunks``.
    :param storage_config: Defines locations for writing the output dataset, caching temporary data,
      and for caching metadata for inputs and chunks. All three locations default to
      ``tempdir.TemporaryDirectory``; this default config can be used for testing and debugging the
      recipe. In an actual execution context, the default config is re-assigned to point to the
      destination(s) of choice, which can be any combination of ``fsspec``-compatible storage
      backends.
    :param cache_inputs: If ``True``, inputs are copied to ``input_cache`` before
      opening. If ``False``, try to open inputs directly from their source location.
    :param copy_input_to_local_file: Whether to copy the inputs to a temporary
      local file. In this case, a path (rather than file object) is passed to
      ``xr.open_dataset``. This is required for engines that can't open
      file-like objects (e.g. pynio).
    :param consolidate_zarr: Whether to consolidate the resulting Zarr dataset.
    :param consolidate_dimension_coordinates: Whether to rewrite coordinate variables as a
        single chunk. We recommend consolidating coordinate variables to avoid
        many small read requests to get the coordinates in xarray.
    :param xarray_open_kwargs: Extra options for opening the inputs with Xarray.
    :param xarray_concat_kwargs: Extra options to pass to Xarray when concatenating
      the inputs to form a chunk.
    :param delete_input_encoding: Whether to remove Xarray encoding from variables
      in the input dataset
    :param process_input: Function to call on each opened input, with signature
      `(ds: xr.Dataset, filename: str) -> ds: xr.Dataset`.
    :param process_chunk: Function to call on each concatenated chunk, with signature
      `(ds: xr.Dataset) -> ds: xr.Dataset`.
    :param lock_timeout: The default timeout for acquiring a chunk lock.
    :param subset_inputs: If set, break each input file up into multiple chunks
      along dimension according to the specified mapping. For example,
      ``{'time': 5}`` would split each input file into 5 chunks along the
      time dimension. Multiple dimensions are allowed.
    :param open_input_with_kerchunk: If True, use kerchunk
      to generate a reference filesystem for each input, to be used when opening
      the file with Xarray as a virtual Zarr dataset.
    """

    dataset_type = "zarr"
    _compiler = xarray_zarr_recipe_compiler

    inputs_per_chunk: int = 1
    target_chunks: Dict[str, int] = field(default_factory=dict)
    cache_inputs: Optional[bool] = None
    copy_input_to_local_file: bool = False
    consolidate_zarr: bool = True
    consolidate_dimension_coordinates: bool = True
    xarray_open_kwargs: dict = field(default_factory=dict)
    xarray_concat_kwargs: dict = field(default_factory=dict)
    delete_input_encoding: bool = True
    process_input: Optional[Callable[[xr.Dataset, str], xr.Dataset]] = None
    process_chunk: Optional[Callable[[xr.Dataset], xr.Dataset]] = None
    lock_timeout: Optional[int] = None
    subset_inputs: SubsetSpec = field(default_factory=dict)
    open_input_with_kerchunk: bool = False

    # internal attributes not meant to be seen or accessed by user
    concat_dim: str = field(default_factory=str, repr=False, init=False)
    """The concatenation dimension name."""

    concat_dim_chunks: Optional[int] = field(default=None, repr=False, init=False)
    """The desired chunking along the sequence dimension."""

    init_chunks: List[ChunkKey] = field(default_factory=list, repr=False, init=False)
    """List of chunks needed to initialize the recipe."""

    cache_metadata: bool = field(default=False, repr=False, init=False)
    """Whether metadata caching is needed."""

    nitems_per_input: Optional[int] = field(default=None, repr=False, init=False)
    """How many items per input along concat_dim."""

    def __post_init__(self):
        super().__post_init__()
        self._validate_file_pattern()

        # from here on we know there is at most one merge dim and one concat dim
        self.concat_dim = self.file_pattern.concat_dims[0]
        self.cache_metadata = any(
            [v is None for v in self.file_pattern.concat_sequence_lens.values()]
        )
        self.nitems_per_input = self.file_pattern.nitems_per_input[self.concat_dim]

        if self.file_pattern.file_type == FileType.opendap:
            if self.cache_inputs:
                raise ValueError("Can't cache opendap inputs.")
            else:
                self.cache_inputs = False
            if self.open_input_with_kerchunk:
                raise ValueError("Can't generate references on opendap inputs")
            if "engine" in self.xarray_open_kwargs:
                if self.xarray_open_kwargs["engine"] != "netcdf4":
                    raise ValueError(
                        "Opendap inputs only work with `xarray_open_kwargs['engine'] == 'netcdf4'`"
                    )
            else:
                new_kw = self.xarray_open_kwargs.copy()
                new_kw["engine"] = "netcdf4"
                self.xarray_open_kwargs = new_kw
        elif self.cache_inputs is None:
            self.cache_inputs = True  # old defult

        self._validate_input_and_chunk_keys()

        # set concat_dim_chunks
        target_concat_dim_chunks = self.target_chunks.get(self.concat_dim)
        if (self.nitems_per_input is None) and (target_concat_dim_chunks is None):
            raise ValueError(
                "Unable to determine target chunks. Please specify either "
                "`target_chunks` or `nitems_per_input`"
            )
        elif target_concat_dim_chunks:
            self.concat_dim_chunks = target_concat_dim_chunks
        else:
            self.concat_dim_chunks = self.nitems_per_input * self.inputs_per_chunk

    def _validate_file_pattern(self):
        if len(self.file_pattern.merge_dims) > 1:
            raise NotImplementedError("This Recipe class can't handle more than one merge dim.")
        if len(self.file_pattern.concat_dims) > 1:
            raise NotImplementedError("This Recipe class can't handle more than one concat dim.")

    def _validate_input_and_chunk_keys(self):
        all_input_keys = set(self.iter_inputs())
        ninputs = self.file_pattern.dims[self.file_pattern.concat_dims[0]]
        all_inputs_for_chunks = set(
            list(
                chain(
                    *(
                        inputs_for_chunk(chunk_key, self.inputs_per_chunk, ninputs)
                        for chunk_key in self.iter_chunks()
                    )
                )
            )
        )
        if all_input_keys != all_inputs_for_chunks:
            chunk_key = next(iter(self.iter_chunks()))
            print("First chunk", chunk_key)
            print("Inputs_for_chunk", inputs_for_chunk(chunk_key, self.inputs_per_chunk, ninputs))
            raise ValueError("Inputs and chunks are inconsistent")

    def iter_inputs(self) -> Iterator[InputKey]:
        yield from self.file_pattern

    def iter_chunks(self) -> Iterator[ChunkKey]:
        for input_key in self.iter_inputs():
            concat_dims = [
                dim_idx for dim_idx in input_key if dim_idx.operation == CombineOp.CONCAT
            ]
            assert len(concat_dims) == 1
            concat_dim = concat_dims[0]
            input_concat_index = concat_dim.index
            if input_concat_index % self.inputs_per_chunk > 0:
                continue  # don't emit a chunk
            chunk_concat_index = input_concat_index // self.inputs_per_chunk
            chunk_sequence_len = ceil(concat_dim.sequence_len / self.inputs_per_chunk)
            chunk_concat_dim = replace(
                concat_dim, index=chunk_concat_index, sequence_len=chunk_sequence_len
            )
            chunk_key_base = [
                chunk_concat_dim if dim_idx.operation == CombineOp.CONCAT else dim_idx
                for dim_idx in input_key
            ]
            if len(self.subset_inputs) == 0:
                yield Index(chunk_key_base)
                # no subsets
                continue
            subset_iterators = [range(v) for k, v in self.subset_inputs.items()]
            for i in product(*subset_iterators):
                # TODO: remove redundant name
                subset_dims = [
                    DimIndex(*args, CombineOp.SUBSET)
                    for args in zip(self.subset_inputs.keys(), i, self.subset_inputs.values())
                ]
                yield Index((chunk_key_base + subset_dims))<|MERGE_RESOLUTION|>--- conflicted
+++ resolved
@@ -280,13 +280,7 @@
 
         # Doesn't really need to be a context manager, but that's how this function works
         with dask.config.set(scheduler="single-threaded"):  # make sure we don't use a scheduler
-<<<<<<< HEAD
-            with xr.open_dataset(
-                mapper, engine="zarr", chunks={}, consolidated=False, **config.xarray_open_kwargs
-            ) as ds:
-=======
             with xr.open_dataset(store, engine="zarr", chunks={}, consolidated=False) as ds:
->>>>>>> dec36a1c
                 logger.debug("successfully opened reference dataset with zarr")
 
                 if config.delete_input_encoding:
