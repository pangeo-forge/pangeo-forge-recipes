--- conflicted
+++ resolved
@@ -1,6 +1,6 @@
 from abc import ABC, abstractmethod
-<<<<<<< HEAD
 from typing import Callable
+from dataclasses import dataclass
 
 from rechunker.executors import (
     DaskPipelineExecutor,
@@ -8,40 +8,8 @@
     PythonPipelineExecutor,
 )
 from rechunker.types import ParallelPipelines
-=======
-from dataclasses import dataclass, replace
-from functools import partial
-from typing import Callable, Hashable, Iterable
 
-from rechunker.types import MultiStagePipeline, ParallelPipelines, Stage
-
-from ..patterns import FilePattern, prune_pattern
-
-# How to manually execute a recipe: ###
-#
-#   t = PangeoForgeTarget()
-#   r = MyRecipe(target=t, **opts) # 1
-#   # manual execution of recipe
-#   for input_key in r.iter_inputs():
-#       r.cache_input(input_key) # 4
-#   r.prepare_target() # 3
-#   for chunk_key in r.iter_chunks():
-#       r.store_chunk(chunk_key) # 5
-#   r.finalize_target() # 6
-
-
-# 1) Initialize the Recipe object
-# 2) Point the Recipe at its Target
-# 3) Initialize the recipe.
-#    Check if the target exists; if not, create it.
-# 4) cache the inputs to proximate storage (OPTIONAL)
-#    Some recipes won't need this (e.g. cloud to cloud)
-#    If so, iter_inputs is just an empty iterator
-# 5) Load each chunk from the inputs and store it in the target
-#    Might be coming from the cache or might be read directly.
-# 6)
->>>>>>> c1a6c475
-
+from ..patterns import FilePattern
 
 class BaseRecipe(ABC):
     """Base recipe class from which all other Recipes inherit.
@@ -77,39 +45,7 @@
     def __post_init__(self):
         # just intercept the __post_init__ calls so they
         # aren't relayed to `object`
-<<<<<<< HEAD
         pass
-=======
-        pass
-
-
-def closure(func: Callable) -> Callable:
-    """Wrap a method to eliminate the self keyword from its signature."""
-
-    # tried using @functools.wraps, but could not get it to work right
-    def wrapped(*args, **kwargs):
-        self = args[0]
-        if len(args) > 1:
-            args = args[1:]
-        else:
-            args = ()
-        new_func = partial(func, self, *args, **kwargs)
-        new_func.__name__ = getattr(func, "__name__", None)
-        return new_func
-
-    return wrapped
-
-
-def _prepare_target(checkpoint, func):
-    return func()
-
-
-def _store_chunk(checkpoint, func, input_key):
-    return func(input_key)
-
-
-def _finalize_target(checkpoint, func):
-    return func()
 
 
 @dataclass
@@ -123,5 +59,4 @@
         """
 
         new_pattern = prune_pattern(self.file_pattern, nkeep=nkeep)
-        return replace(self, file_pattern=new_pattern)
->>>>>>> c1a6c475
+        return replace(self, file_pattern=new_pattern)