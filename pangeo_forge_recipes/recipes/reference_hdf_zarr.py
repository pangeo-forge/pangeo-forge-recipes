from __future__ import annotations

import json
import os
from dataclasses import dataclass, field
<<<<<<< HEAD
from typing import Hashable, Iterable, Optional, Dict, List
=======
from typing import Callable, Hashable, Iterable, Optional
>>>>>>> e8468df2

import apache_beam as beam
import fsspec
import yaml
from kerchunk.combine import MultiZarrToZarr

from .base import BaseRecipe, FilePatternMixin
from ..executors.base import Pipeline, Stage
<<<<<<< HEAD
from ..patterns import Index, OpenPattern, FileNames
from ..reference import create_hdf5_reference, unstrip_protocol
from ..storage import FSSpecTarget, MetadataTarget, file_opener
=======
from ..patterns import FileType, Index
from ..reference import create_hdf5_reference, unstrip_protocol
from ..storage import file_opener
from .base import BaseRecipe, FilePatternMixin, StorageMixin
>>>>>>> e8468df2

ChunkKey = Index


def no_op(*_, **__) -> None:
    """A function that does nothing, regardless of inputs"""
    return None


def scan_file(chunk_key: ChunkKey, config: HDFReferenceRecipe):
    assert config.storage_config.metadata is not None, "metadata_cache is required"
    fname = config.file_pattern[chunk_key]
    reference = scan_file_pure(fname, config)
    ref_fname = os.path.basename(fname + ".json")
    config.metadata_cache[ref_fname] = reference


def scan_file_pure(fname: str, config: HDFReferenceRecipe) -> Dict:
    with file_opener(fname, **config.netcdf_storage_options) as fp:
        protocol = getattr(getattr(fp, "fs", None), "protocol", None)  # make mypy happy
        if protocol is None:
            raise ValueError("Couldn't determine protocol")
        target_url = unstrip_protocol(fname, protocol)
<<<<<<< HEAD
        return create_hdf5_reference(fp, url=target_url, fname=fname)


def finalize(config: HDFReferenceRecipe):
    assert config.metadata_cache is not None, "metadata_cache is required"
    files = list(
        config.metadata_cache.getitems(list(config.metadata_cache.get_mapper())).values()
    )  # returns dicts from remote
    finalize_pure(files, config)


def finalize_pure(files: List[Dict], config: HDFReferenceRecipe) -> None:
    assert config.target is not None, "target is required"
=======
        config.storage_config.metadata[ref_fname] = create_hdf5_reference(fp, target_url, fname)


def finalize(config: HDFReferenceRecipe):
    assert config.storage_config.target is not None, "target is required"
    assert config.storage_config.metadata is not None, "metadata_cache is required"
>>>>>>> e8468df2
    remote_protocol = fsspec.utils.get_protocol(next(config.file_pattern.items())[1])

<<<<<<< HEAD
=======
    files = list(
        config.storage_config.metadata.getitems(
            list(config.storage_config.metadata.get_mapper())
        ).values()
    )  # returns dicts from remote
>>>>>>> e8468df2
    if len(files) == 1:
        out = files[0]
    else:
        mzz = MultiZarrToZarr(
            files,
            remote_protocol=remote_protocol,
            remote_options=config.netcdf_storage_options,
            coo_dtypes=config.coo_dtypes,
            coo_map=config.coo_map,
            identical_dims=config.identical_dims,
            concat_dims=config.file_pattern.concat_dims,
            preprocess=config.preprocess,
            postprocess=config.postprocess,
        )
        # mzz does not support directly writing to remote yet
        # get dict version and push it
        out = mzz.translate()
    fs = config.storage_config.target.fs
    protocol = fs.protocol if isinstance(fs.protocol, str) else fs.protocol[0]
    with config.storage_config.target.open(config.output_json_fname, mode="wt") as f:
        f.write(json.dumps(out))
    spec = {
        "sources": {
            "data": {
                "driver": "intake_xarray.xzarr.ZarrSource",
                "description": "",  # could derive from data attrs or recipe
                "args": {
                    "urlpath": "reference://",
                    "storage_options": {
                        "fo": config.storage_config.target._full_path(config.output_json_fname),
                        "target_protocol": protocol,
                        "target_options": config.output_storage_options,
                        "remote_protocol": remote_protocol,
                        "remote_options": config.netcdf_storage_options,
                        "skip_instance_cache": True,
                    },
                    "chunks": {},  # can optimize access here
                    "consolidated": False,
                },
            }
        }
    }
    with config.storage_config.target.open(config.output_intake_yaml_fname, mode="wt") as f:
        yaml.dump(spec, f, default_flow_style=False)


def hdf_reference_recipe_compiler(recipe: HDFReferenceRecipe) -> Pipeline:
    stages = [
        Stage(name="scan_file", function=scan_file, mappable=list(recipe.iter_inputs())),
        Stage(name="finalize", function=finalize),
    ]
    return Pipeline(stages=stages, config=recipe)


@dataclass
<<<<<<< HEAD
class ScanFiles(beam.PTransform):
    config: BaseRecipe

    def expand(self, pcoll):
        return pcoll | beam.Map(scan_file_pure, config=self.config)


@dataclass
class WriteZarrReference(beam.PTransform):
    config: BaseRecipe

    def expand(self, pcoll):
        return (
                pcoll
                | beam.combiners.ToList()
                | beam.Map(finalize_pure, config=self.config)
        )


@dataclass
class HDFReferenceRecipe(BaseRecipe, FilePatternMixin):
=======
class HDFReferenceRecipe(BaseRecipe, StorageMixin, FilePatternMixin):
>>>>>>> e8468df2
    """
    Generates reference files for each input netCDF, then combines
    into one ensemble output

    Currently supports concat or merge along a single dimension.

    See kerchunk and fsspec's ReferenceFileSystem.
    To use this class, you must have kerchunk, ujson,
    xarray, fsspec, zarr, h5py and ujson in your recipe's requirements.

    This class will also produce an Intake catalog stub in YAML format
    You can use intake (and intake-xarray) to load the dataset
    This is the recommended way to distribute access.

    :param file_pattern: FilePattern describing the original data files.
        Paths should include protocol specifier, e.g. `https://`
    :param output_json_fname: The name of the json file in which to store the reference filesystem.
    :param output_intake_yaml_fname: The name of the generated intake catalog file.
    :param storage_config: Defines locations for writing the reference dataset files (json and yaml)
      and for caching metadata for files. Both locations default to ``tempdir.TemporaryDirectory``;
      this default config can be used for testing and debugging the recipe. In an actual execution
      context, the default config is re-assigned to point to the destination(s) of choice, which can
      be any combination of ``fsspec``-compatible storage backends.
    :param netcdf_storage_options: dict of kwargs for creating fsspec
        instance to read original data files
    :param inline_threshold: blocks with fewer bytes than this will be
        inlined into the output reference file
    :param output_storage_options: dict of kwargs for creating fsspec
        instance when writing final output
    :param identical_dims: coordiate-like variables that are assumed to be the
        same in every input, and so do not need any concatenation
    :param coo_map: set of "selectors" defining how to fetch the dimension coordinates
        of any given chunk for each of the concat dimes. By default, this is the variable
        in the dataset with the same name as the given concat dim, except for "var",
        where the default is the name of each input variable. See the doc of
        MultiZarrToZarr for more details on possibilities.
    :param coo_dtyes: optional coercion of coordinate values before write
        Note that, if using cftime to read coordinate values, output will also be
        encoded with cftime (i.e., ints and special attributes) unless you specify
        an "M8[*]" as the output type.
    :param preprocess: a function applied to each HDF file's references before combine
    :param postprocess: a function applied to the global combined references before write
    """

    _compiler = hdf_reference_recipe_compiler

    # TODO: support chunked ("tree") aggregation: would entail processing each file
    #  in one stage, running a set of merges in a second step and doing
    #  a master merge in finalise. This would maybe map to iter_chunk,
    #  store_chunk, finalize_target. The strategy was used for NWM's 370k files.

    # TODO: as written, this recipe is specific to HDF5 files. kerchunk
    #  also supports TIFF, FITS, netCDF3 and grib2 (and more coming)
    output_json_fname: str = "reference.json"
    output_intake_yaml_fname: str = "reference.yaml"
    netcdf_storage_options: dict = field(default_factory=dict)
    inline_threshold: int = 500
    output_storage_options: dict = field(default_factory=dict)
    concat_dims: list = field(default_factory=list)
    identical_dims: Optional[list] = field(default_factory=list)
    coo_map: Optional[dict] = field(default_factory=dict)
    coo_dtypes: Optional[dict] = field(default_factory=dict)
    preprocess: Optional[Callable] = None
    postprocess: Optional[Callable] = None

    def __post_init__(self):
        self._validate_file_pattern()

    def _validate_file_pattern(self):
        if self.file_pattern.file_type != FileType.netcdf4:
            raise ValueError("This recipe works on netcdf4 input only")
        if len(self.file_pattern.merge_dims) > 1:
            raise NotImplementedError("This Recipe class can't handle more than one merge dim.")
        if len(self.file_pattern.concat_dims) > 1:
            raise NotImplementedError("This Recipe class can't handle more than one concat dim.")

    def iter_inputs(self) -> Iterable[Hashable]:
        yield from self.file_pattern

    def to_beam(self):
        return OpenPattern(self.file_pattern) | FileNames() | ScanFiles(self) | WriteZarrReference(self)<|MERGE_RESOLUTION|>--- conflicted
+++ resolved
@@ -3,29 +3,18 @@
 import json
 import os
 from dataclasses import dataclass, field
-<<<<<<< HEAD
-from typing import Hashable, Iterable, Optional, Dict, List
-=======
-from typing import Callable, Hashable, Iterable, Optional
->>>>>>> e8468df2
+from typing import Callable, Hashable, Iterable, Optional, Dict, List
 
 import apache_beam as beam
 import fsspec
 import yaml
 from kerchunk.combine import MultiZarrToZarr
 
-from .base import BaseRecipe, FilePatternMixin
+from .base import BaseRecipe, FilePatternMixin, StorageMixin
 from ..executors.base import Pipeline, Stage
-<<<<<<< HEAD
-from ..patterns import Index, OpenPattern, FileNames
-from ..reference import create_hdf5_reference, unstrip_protocol
-from ..storage import FSSpecTarget, MetadataTarget, file_opener
-=======
-from ..patterns import FileType, Index
+from ..patterns import FileType, Index, OpenPattern, FileNames
 from ..reference import create_hdf5_reference, unstrip_protocol
 from ..storage import file_opener
-from .base import BaseRecipe, FilePatternMixin, StorageMixin
->>>>>>> e8468df2
 
 ChunkKey = Index
 
@@ -40,7 +29,7 @@
     fname = config.file_pattern[chunk_key]
     reference = scan_file_pure(fname, config)
     ref_fname = os.path.basename(fname + ".json")
-    config.metadata_cache[ref_fname] = reference
+    config.storage_config.metadata[ref_fname] = reference
 
 
 def scan_file_pure(fname: str, config: HDFReferenceRecipe) -> Dict:
@@ -49,38 +38,23 @@
         if protocol is None:
             raise ValueError("Couldn't determine protocol")
         target_url = unstrip_protocol(fname, protocol)
-<<<<<<< HEAD
-        return create_hdf5_reference(fp, url=target_url, fname=fname)
+        return create_hdf5_reference(fp, target_url, fname)
 
 
 def finalize(config: HDFReferenceRecipe):
-    assert config.metadata_cache is not None, "metadata_cache is required"
-    files = list(
-        config.metadata_cache.getitems(list(config.metadata_cache.get_mapper())).values()
-    )  # returns dicts from remote
-    finalize_pure(files, config)
-
-
-def finalize_pure(files: List[Dict], config: HDFReferenceRecipe) -> None:
-    assert config.target is not None, "target is required"
-=======
-        config.storage_config.metadata[ref_fname] = create_hdf5_reference(fp, target_url, fname)
-
-
-def finalize(config: HDFReferenceRecipe):
-    assert config.storage_config.target is not None, "target is required"
     assert config.storage_config.metadata is not None, "metadata_cache is required"
->>>>>>> e8468df2
-    remote_protocol = fsspec.utils.get_protocol(next(config.file_pattern.items())[1])
-
-<<<<<<< HEAD
-=======
     files = list(
         config.storage_config.metadata.getitems(
             list(config.storage_config.metadata.get_mapper())
         ).values()
     )  # returns dicts from remote
->>>>>>> e8468df2
+    finalize_pure(files, config)
+
+
+def finalize_pure(files: List[Dict], config: HDFReferenceRecipe) -> None:
+    assert config.storage_config.target is not None, "target is required"
+    remote_protocol = fsspec.utils.get_protocol(next(config.file_pattern.items())[1])
+
     if len(files) == 1:
         out = files[0]
     else:
@@ -136,7 +110,6 @@
 
 
 @dataclass
-<<<<<<< HEAD
 class ScanFiles(beam.PTransform):
     config: BaseRecipe
 
@@ -157,10 +130,7 @@
 
 
 @dataclass
-class HDFReferenceRecipe(BaseRecipe, FilePatternMixin):
-=======
 class HDFReferenceRecipe(BaseRecipe, StorageMixin, FilePatternMixin):
->>>>>>> e8468df2
     """
     Generates reference files for each input netCDF, then combines
     into one ensemble output
