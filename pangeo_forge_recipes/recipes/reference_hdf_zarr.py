from __future__ import annotations

import json
import os
from dataclasses import dataclass, field
from typing import Callable, Hashable, Iterable, Optional

import fsspec
import yaml
from kerchunk.combine import MultiZarrToZarr

from ..executors.base import Pipeline, Stage
from ..patterns import Index
from ..reference import create_hdf5_reference, unstrip_protocol
from ..storage import file_opener
from .base import BaseRecipe, FilePatternMixin, StorageMixin

ChunkKey = Index


def no_op(*_, **__) -> None:
    """A function that does nothing, regardless of inputs"""
    return None


def scan_file(chunk_key: ChunkKey, config: HDFReferenceRecipe):
    assert config.storage_config.metadata is not None, "metadata_cache is required"
    fname = config.file_pattern[chunk_key]
    ref_fname = os.path.basename(fname + ".json")
    with file_opener(fname, **config.netcdf_storage_options) as fp:
        protocol = getattr(getattr(fp, "fs", None), "protocol", None)  # make mypy happy
        if protocol is None:
            raise ValueError("Couldn't determine protocol")
        target_url = unstrip_protocol(fname, protocol)
        config.storage_config.metadata[ref_fname] = create_hdf5_reference(fp, target_url, fname)


def finalize(config: HDFReferenceRecipe):
    assert config.storage_config.target is not None, "target is required"
    assert config.storage_config.metadata is not None, "metadata_cache is required"
    remote_protocol = fsspec.utils.get_protocol(next(config.file_pattern.items())[1])

    files = list(
        config.storage_config.metadata.getitems(
            list(config.storage_config.metadata.get_mapper())
        ).values()
    )  # returns dicts from remote
    if len(files) == 1:
        out = files[0]
    else:
        mzz = MultiZarrToZarr(
            files,
            remote_protocol=remote_protocol,
            remote_options=config.netcdf_storage_options,
            coo_dtypes=config.coo_dtypes,
            coo_map=config.coo_map,
            identical_dims=config.identical_dims,
            concat_dims=config.file_pattern.concat_dims,
            preprocess=config.preprocess,
            postprocess=config.postprocess,
        )
        # mzz does not support directly writing to remote yet
        # get dict version and push it
        out = mzz.translate()
    fs = config.storage_config.target.fs
    protocol = fs.protocol if isinstance(fs.protocol, str) else fs.protocol[0]
    with config.storage_config.target.open(config.output_json_fname, mode="wt") as f:
        f.write(json.dumps(out))
    spec = {
        "sources": {
            "data": {
                "driver": "intake_xarray.xzarr.ZarrSource",
                "description": "",  # could derive from data attrs or recipe
                "args": {
                    "urlpath": "reference://",
                    "storage_options": {
                        "fo": config.storage_config.target._full_path(config.output_json_fname),
                        "target_protocol": protocol,
                        "target_options": config.output_storage_options,
                        "remote_protocol": remote_protocol,
                        "remote_options": config.netcdf_storage_options,
                        "skip_instance_cache": True,
                    },
                    "chunks": {},  # can optimize access here
                    "consolidated": False,
                },
            }
        }
    }
    with config.storage_config.target.open(config.output_intake_yaml_fname, mode="wt") as f:
        yaml.dump(spec, f, default_flow_style=False)


def hdf_reference_recipe_compiler(recipe: HDFReferenceRecipe) -> Pipeline:
    stages = [
        Stage(name="scan_file", function=scan_file, mappable=list(recipe.iter_inputs())),
        Stage(name="finalize", function=finalize),
    ]
    return Pipeline(stages=stages, config=recipe)


@dataclass
class HDFReferenceRecipe(BaseRecipe, StorageMixin, FilePatternMixin):
    """
    Generates reference files for each input netCDF, then combines
    into one ensemble output

    Currently supports concat or merge along a single dimension.

    See kerchunk and fsspec's ReferenceFileSystem.
    To use this class, you must have kerchunk, ujson,
    xarray, fsspec, zarr, h5py and ujson in your recipe's requirements.

    This class will also produce an Intake catalog stub in YAML format
    You can use intake (and intake-xarray) to load the dataset
    This is the recommended way to distribute access.

    :param file_pattern: FilePattern describing the original data files.
        Paths should include protocol specifier, e.g. `https://`
    :param output_json_fname: The name of the json file in which to store the reference filesystem.
    :param output_intake_yaml_fname: The name of the generated intake catalog file.
    :param storage_config: Defines locations for writing the reference dataset files (json and yaml)
      and for caching metadata for files. Both locations default to ``tempdir.TemporaryDirectory``;
      this default config can be used for testing and debugging the recipe. In an actual execution
      context, the default config is re-assigned to point to the destination(s) of choice, which can
      be any combination of ``fsspec``-compatible storage backends.
    :param netcdf_storage_options: dict of kwargs for creating fsspec
        instance to read original data files
    :param inline_threshold: blocks with fewer bytes than this will be
        inlined into the output reference file
    :param output_storage_options: dict of kwargs for creating fsspec
        instance when writing final output
    :param identical_dims: coordiate-like variables that are assumed to be the
        same in every input, and so do not need any concatenation
    :param coo_map: set of "selectors" defining how to fetch the dimension coordinates
        of any given chunk for each of the concat dimes. By default, this is the variable
        in the dataset with the same name as the given concat dim, except for "var",
        where the default is the name of each input variable. See the doc of
        MultiZarrToZarr for more details on possibilities.
    :param coo_dtyes: optional coercion of coordinate values before write
        Note that, if using cftime to read coordinate values, output will also be
        encoded with cftime (i.e., ints and special attributes) unless you specify
        an "M8[*]" as the output type.
    :param preprocess: a function applied to each HDF file's references before combine
    :param postprocess: a function applied to the global combined references before write
    """

    _compiler = hdf_reference_recipe_compiler

    # TODO: support chunked ("tree") aggregation: would entail processing each file
    #  in one stage, running a set of merges in a second step and doing
    #  a master merge in finalise. This would maybe map to iter_chunk,
    #  store_chunk, finalize_target. The strategy was used for NWM's 370k files.

<<<<<<< HEAD
    # TODO: as written, this recipe is specific to HDF5 files. fsspec-reference-maker
    #  also supports TIFF, FITS, netCDF3 and grib2 (and more coming)
=======
    # TODO: as written, this recipe is specific to HDF5 files. kerchunk
    #  also supports TIFF and grib2 (and more coming)
>>>>>>> 2a68f2e4
    output_json_fname: str = "reference.json"
    output_intake_yaml_fname: str = "reference.yaml"
    netcdf_storage_options: dict = field(default_factory=dict)
    inline_threshold: int = 500
    output_storage_options: dict = field(default_factory=dict)
    concat_dims: list = field(default_factory=list)
    identical_dims: Optional[list] = field(default_factory=list)
    coo_map: Optional[dict] = field(default_factory=dict)
    coo_dtypes: Optional[dict] = field(default_factory=dict)
    preprocess: Optional[Callable] = None
    postprocess: Optional[Callable] = None

    def __post_init__(self):
        self._validate_file_pattern()

    def _validate_file_pattern(self):
        if len(self.file_pattern.merge_dims) > 1:
            raise NotImplementedError("This Recipe class can't handle more than one merge dim.")
        if len(self.file_pattern.concat_dims) > 1:
            raise NotImplementedError("This Recipe class can't handle more than one concat dim.")

    def iter_inputs(self) -> Iterable[Hashable]:
        yield from self.file_pattern<|MERGE_RESOLUTION|>--- conflicted
+++ resolved
@@ -152,13 +152,8 @@
     #  a master merge in finalise. This would maybe map to iter_chunk,
     #  store_chunk, finalize_target. The strategy was used for NWM's 370k files.
 
-<<<<<<< HEAD
-    # TODO: as written, this recipe is specific to HDF5 files. fsspec-reference-maker
+    # TODO: as written, this recipe is specific to HDF5 files. kerchunk
     #  also supports TIFF, FITS, netCDF3 and grib2 (and more coming)
-=======
-    # TODO: as written, this recipe is specific to HDF5 files. kerchunk
-    #  also supports TIFF and grib2 (and more coming)
->>>>>>> 2a68f2e4
     output_json_fname: str = "reference.json"
     output_intake_yaml_fname: str = "reference.yaml"
     netcdf_storage_options: dict = field(default_factory=dict)
