from dataclasses import dataclass
from enum import Enum
from typing import Dict, Optional, Tuple, TypeVar


class CombineOp(Enum):
    """Used to uniquely identify different combine operations across Pangeo Forge Recipes."""

    MERGE = 1
    CONCAT = 2
    SUBSET = 3


@dataclass(frozen=True, order=True)
class Dimension:
    """
    :param name: The name of the dimension we are combining over.
    :param operation: What type of combination this is (merge or concat)
    """

    name: str
    operation: CombineOp


@dataclass(frozen=True, order=True)
class Position:
    """
    :param indexed: If True, this position represents an offset within a dataset
       If False, it is a position within a sequence.
    """

    value: int
    # TODO: consider using a ClassVar here
    indexed: bool = False


@dataclass(frozen=True, order=True)
class IndexedPosition(Position):
    indexed: bool = True
    dimsize: int = 0


class Index(Dict[Dimension, Position]):
    """An Index is a special sort of dictionary which describes a position within
    a multidimensional set.

    - The key is a :class:`Dimension` which tells us which dimension we are addressing.
    - The value is a :class:`Position` which tells us where we are within that dimension.

    This object is hashable and deterministically serializable.
    """

    def __hash__(self):
        return hash(tuple(self.__getstate__()))

    def __getstate__(self):
        return sorted(self.items())

    def __setstate__(self, state):
        self.__init__({k: v for k, v in state})

    def find_concat_dim(self, dim_name: str) -> Optional[Dimension]:
        possible_concat_dims = [
            d for d in self if (d.name == dim_name and d.operation == CombineOp.CONCAT)
        ]
        if len(possible_concat_dims) > 1:
            raise ValueError(
                f"Found {len(possible_concat_dims)} concat dims named {dim_name} "
                f"in the index {self}."
            )
        elif len(possible_concat_dims) == 0:
            return None
        else:
            return possible_concat_dims[0]

<<<<<<< HEAD
    def find_position(self, dim_name: str) -> int:
        dimension = self.find_concat_dim(dim_name)
        if dimension:
            return self[dimension].value
        else:
            raise ValueError(f"No dimension found with name {dim_name}")
=======

# A convenience type to represent an indexed value
T = TypeVar("T")
Indexed = Tuple[Index, T]
>>>>>>> 418fc3cc
<|MERGE_RESOLUTION|>--- conflicted
+++ resolved
@@ -73,16 +73,13 @@
         else:
             return possible_concat_dims[0]
 
-<<<<<<< HEAD
     def find_position(self, dim_name: str) -> int:
         dimension = self.find_concat_dim(dim_name)
         if dimension:
             return self[dimension].value
         else:
             raise ValueError(f"No dimension found with name {dim_name}")
-=======
 
 # A convenience type to represent an indexed value
 T = TypeVar("T")
-Indexed = Tuple[Index, T]
->>>>>>> 418fc3cc
+Indexed = Tuple[Index, T]