--- conflicted
+++ resolved
@@ -103,60 +103,5 @@
 
     # Return the chunk combination with the closest fit
     optimal_combination = combinations_sorted[0]
-<<<<<<< HEAD
-    
-    return {dim:chunk for dim, chunk in zip(dims, optimal_combination)}
-=======
 
-    return {dim: chunk for dim, chunk in zip(dims, optimal_combination)}
-
-    # """Dynamically determine target_chunks based on relative number of chunks for
-    # each dimension
-    # Example:
-    # assume a dataset with dimensions (x, y, time, depth)
-    # dynamic_target_chunks_from_schema(
-    #     schema,
-    #     1e9,
-    #     target_chunks={'time': 8, 'x':1, 'y':1, 'depth':-1}
-    #     )
-    # will return a dataset with 8 times more chunks along time than along x and y
-    # dimension () while the depth dimension remains in a single chunk.
-
-    # """
-
-    # ds = schema_to_template_ds(schema)
-
-    # if set(target_chunk_ratio.keys()) != set(ds.dims):
-    #     raise ValueError(
-    #         f"target_chunk_length must contain all dimensions in dataset. "
-    #         f"Got {target_chunk_ratio.keys()} but expected {ds.dims}"
-    #     )
-
-    # min_len = min([len(ds[dim]) for dim in ds.dims])
-
-    # # Find the chunk sizes for a 'unit chunk',
-    # # the smallest chunk that represents the ratio of dimension lengths on the dataset
-    # unit_chunks = {dim: int(len(ds[dim])/min_len) for dim in ds.dims}
-    # # Now scale the unit chunk with the desired target_chunk_length for each dimension.
-    # optimal_chunks = {dim: unit_chunks[dim]/target_chunk_ratio[dim] for dim in target_chunk_ratio.keys()}
-    # # Normalize the optimal chunks (which will not be guaranteed to be ints) so that the minimal value is 1
-    # min_optimal = min(list(optimal_chunks.values()))
-    # optimal_chunks_normalized = {dim: int(chunk/min_optimal) for dim, chunk in optimal_chunks.items()}
-
-    # # Estimate the size of the `optimal_chunks_normalized` for each variable and use the largest as an estimate
-    # # for the memory use of each chunk.
-    # # Then find a scaling factor that will bring the memory use of each chunk close to the target_chunk_nbytes
-    # ds = ds.isel({dim:slice(0, chunks) for dim, chunks in optimal_chunks_normalized.items()})
-    # mem_size = max([ds[var].nbytes for var in ds.data_vars])
-    # scale_factor = (target_chunk_nbytes / mem_size) ** 1/len(ds.dims)
-
-    # # Apply the scaling factor
-    # best_chunks = {
-    #     dim:int(scale_factor*chunks) for dim, chunks in optimal_chunks_normalized.items()
-    # }
-    # # Finally make sure the chunks are not larger than the dataset
-    # best_chunks = {
-    #     dim: best_chunk if best_chunk <= len(ds[dim]) else len(ds[dim]) for dim, best_chunk in best_chunks.items()
-    #     }
-    # return best_chunks
->>>>>>> d0f3bcb5
+    return {dim: chunk for dim, chunk in zip(dims, optimal_combination)}