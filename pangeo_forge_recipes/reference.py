"""
Functions related to creating fsspec references.
"""

from typing import Dict, Tuple, Union

from kerchunk.grib2 import scan_grib
from kerchunk.hdf import SingleHdf5ToZarr
from kerchunk.netCDF3 import NetCDF3ToZarr

from .patterns import FileType

<<<<<<< HEAD
def create_hdf5_reference(*, fp, url: str, inline_threshold: int = 300) -> Dict:
    h5chunks = SingleHdf5ToZarr(fp, url, inline_threshold=inline_threshold)
    reference_data = h5chunks.translate()
    return reference_data
=======

def create_kerchunk_reference(
    fp, url: str, file_type: FileType, inline_threshold: int = 300
) -> Dict:
    if file_type == FileType.netcdf4:
        chunks = SingleHdf5ToZarr(fp, url, inline_threshold=inline_threshold)
    elif file_type == FileType.netcdf3:
        chunks = NetCDF3ToZarr(url, max_chunk_size=100_000_000)
    return chunks.translate()
>>>>>>> 2ab1bcd5


def create_grib_reference(*, fp, inline_threshold=300, **grib_filters) -> dict:
    grib_chunks = scan_grib(fp, inline_threshold=inline_threshold, filter=grib_filters)
    reference_data = grib_chunks.translate()
    return reference_data


def unstrip_protocol(name: str, protocol: Union[str, Tuple[str, ...]]) -> str:
    # should be upstreamed into fsspec and maybe also
    # be a method on an OpenFile
    if isinstance(protocol, str):
        if name.startswith(protocol):
            return name
        return protocol + "://" + name
    else:
        if name.startswith(tuple(protocol)):
            return name
        return protocol[0] + "://" + name<|MERGE_RESOLUTION|>--- conflicted
+++ resolved
@@ -2,7 +2,7 @@
 Functions related to creating fsspec references.
 """
 
-from typing import Dict, Tuple, Union
+from typing import Dict, Optional, Tuple, Union
 
 from kerchunk.grib2 import scan_grib
 from kerchunk.hdf import SingleHdf5ToZarr
@@ -10,28 +10,22 @@
 
 from .patterns import FileType
 
-<<<<<<< HEAD
-def create_hdf5_reference(*, fp, url: str, inline_threshold: int = 300) -> Dict:
-    h5chunks = SingleHdf5ToZarr(fp, url, inline_threshold=inline_threshold)
-    reference_data = h5chunks.translate()
-    return reference_data
-=======
 
 def create_kerchunk_reference(
-    fp, url: str, file_type: FileType, inline_threshold: int = 300
+    fp,
+    url: str,
+    file_type: FileType,
+    inline_threshold: int = 300,
+    grib_filters: Optional[dict] = None,
 ) -> Dict:
     if file_type == FileType.netcdf4:
         chunks = SingleHdf5ToZarr(fp, url, inline_threshold=inline_threshold)
     elif file_type == FileType.netcdf3:
         chunks = NetCDF3ToZarr(url, max_chunk_size=100_000_000)
+    elif file_type == FileType.grib:
+        chunks = scan_grib(fp, inline_threshold=inline_threshold, filter=grib_filters)
+
     return chunks.translate()
->>>>>>> 2ab1bcd5
-
-
-def create_grib_reference(*, fp, inline_threshold=300, **grib_filters) -> dict:
-    grib_chunks = scan_grib(fp, inline_threshold=inline_threshold, filter=grib_filters)
-    reference_data = grib_chunks.translate()
-    return reference_data
 
 
 def unstrip_protocol(name: str, protocol: Union[str, Tuple[str, ...]]) -> str:
