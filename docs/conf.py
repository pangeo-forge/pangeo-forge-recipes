# -- Project information -----------------------------------------------------

project = "Pangeo Forge"
copyright = "2021, Pangeo Community"
author = "Pangeo Community"

# -- General configuration ---------------------------------------------------

extensions = [
    "myst_nb",
    "sphinx.ext.autodoc",
    "sphinx.ext.extlinks",
    # "numpydoc",
    "sphinx_autodoc_typehints",
    "sphinx_copybutton",
<<<<<<< HEAD
    "sphinx_togglebutton",
=======
    "sphinxext.opengraph",
>>>>>>> 95fbb494
]

extlinks = {
    "issue": ("https://github.com/pangeo-forge/pangeo-forge-recipes/issues/%s", "GH issue "),
    "pull": ("https://github.com/pangeo-forge/pangeo-forge-recipes/pull/%s", "GH PR "),
}

exclude_patterns = ["_build", "**.ipynb_checkpoints"]
master_doc = "index"

# we always have to manually run the notebooks because they are slow / expensive
jupyter_execute_notebooks = "auto"
execution_excludepatterns = [
    "tutorials/xarray_zarr/*",
    "tutorials/hdf_reference/*",
    "introduction_tutorial/*",
]

# -- Options for HTML output -------------------------------------------------

# https://sphinx-book-theme.readthedocs.io/en/latest/configure.html
html_theme = "pangeo_sphinx_book_theme"
html_theme_options = {
    "repository_url": "https://github.com/pangeo-forge/pangeo-forge-recipes",
    "repository_branch": "master",
    "path_to_docs": "docs",
    "use_repository_button": True,
    "use_issues_button": True,
    "use_edit_page_button": True,
}
html_logo = "_static/pangeo-forge-logo-blue.png"
html_static_path = ["_static"]

myst_heading_anchors = 2

autodoc_mock_imports = ["apache_beam"]

# should be set automatically on RTD based on html_baseurl
# ogp_site_url = "https://pangeo-forge.readthedocs.io/"
ogp_image = "_static/pangeo-forge-logo-blue.png"
ogp_use_first_image = True<|MERGE_RESOLUTION|>--- conflicted
+++ resolved
@@ -13,11 +13,8 @@
     # "numpydoc",
     "sphinx_autodoc_typehints",
     "sphinx_copybutton",
-<<<<<<< HEAD
     "sphinx_togglebutton",
-=======
     "sphinxext.opengraph",
->>>>>>> 95fbb494
 ]
 
 extlinks = {
