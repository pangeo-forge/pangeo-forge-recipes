--- conflicted
+++ resolved
@@ -267,7 +267,6 @@
         assert_that(open_store, is_xrdataset())
 
 
-<<<<<<< HEAD
 @pytest.mark.parametrize(
     "target_chunks_aspect_ratio",
     [
@@ -341,7 +340,8 @@
             combine_dims=["dummy", "dummy"],
             target_chunk_size="100MB",
         )
-=======
+
+
 def test_StoreToZarr_target_root_default_unrunnable(
     pipeline,
     netcdf_local_file_pattern_sequential,
@@ -353,5 +353,4 @@
             _ = datasets | StoreToZarr(
                 store_name="test.zarr",
                 combine_dims=pattern.combine_dim_keys,
-            )
->>>>>>> 3c52d36a
+            )