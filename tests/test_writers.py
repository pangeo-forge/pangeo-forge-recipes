--- conflicted
+++ resolved
@@ -231,12 +231,6 @@
         )
 
     full_path = os.path.join(tmp_target.root_path, store_name, output_file_name)
-<<<<<<< HEAD
     mapper = fsspec.get_mapper("reference://", fo=full_path)
     with pytest.raises(KeyError):
-        xr.open_dataset(mapper, engine='zarr', consolidated=True)
-=======
-    with fsspec.open(full_path) as f:
-        with pytest.raises(KeyError):
-            xr.open_dataset(f, engine="zarr", consolidated=True)
->>>>>>> e8b1fe64
+        xr.open_dataset(mapper, engine='zarr', consolidated=True)