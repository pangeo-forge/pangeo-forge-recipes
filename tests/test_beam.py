import apache_beam as beam
import pytest
import xarray as xr
from apache_beam.testing.test_pipeline import TestPipeline

# from apache_beam.testing.util import assert_that, equal_to
from apache_beam.testing.util import BeamAssertException, assert_that, is_not_empty
from pytest_lazyfixture import lazy_fixture

from pangeo_forge_recipes.transforms import OpenWithFSSpec, OpenWithXarray


@pytest.fixture(
    scope="module",
    params=[
        lazy_fixture("netcdf_local_file_pattern_sequential"),
        lazy_fixture("netcdf_http_file_pattern_sequential_1d"),
    ],
)
def pattern(request):
    return request.param


@pytest.fixture(params=[True, False])
def cache(tmp_cache, request):
    if request.param:
        return tmp_cache
    else:
        return None


@pytest.fixture
def pcoll_opened_files(pattern, cache):
    input = beam.Create(pattern.items())
    output = input | OpenWithFSSpec(
        cache=cache, secrets=pattern.query_string_secrets, open_kwargs=pattern.fsspec_open_kwargs
    )
    return output, pattern, cache


def test_OpenWithFSSpec(pcoll_opened_files):
    pcoll, pattern, cache = pcoll_opened_files

    def expected_len(n):
        def _expected_len(actual):
            actual_len = len(actual)
            if actual_len != n:
                raise BeamAssertException(
                    f"Failed assert: actual len is {actual_len}, expected {n}"
                )

        return _expected_len

    def is_readable():
        def _is_readable(actual):
            for index, item in actual:
                with item as fp:
                    _ = fp.read()

        return _is_readable

    with TestPipeline() as p:
        output = p | pcoll

        assert_that(output, is_not_empty(), label="ouputs not empty")
        assert_that(output, expected_len(pattern.shape[0]), label="expected len")
<<<<<<< HEAD


def is_xr_dataset():
    def _is_xr_dataset(actual):
        for _, ds in actual:
            if not isinstance(ds, xr.Dataset):
                raise BeamAssertException(f"Object {ds} has type {type(ds)}, expected xr.Dataset.")

    return _is_xr_dataset


@pytest.fixture
def pcoll_xarray_datasets(pcoll_opened_files):
    _, open_files = pcoll_opened_files
    return open_files | OpenWithXarray()


def test_OpenWithXarray(pcoll_xarray_datasets):
    with TestPipeline() as p:
        output = p | pcoll_xarray_datasets

        assert_that(output, is_xr_dataset(), label="is xr.Dataset")
=======
        assert_that(output, is_readable(), label="output is readable")

    if cache:
        for key, fname in pattern.items():
            assert cache.exists(fname)
>>>>>>> 0a0e7ff1
<|MERGE_RESOLUTION|>--- conflicted
+++ resolved
@@ -64,7 +64,11 @@
 
         assert_that(output, is_not_empty(), label="ouputs not empty")
         assert_that(output, expected_len(pattern.shape[0]), label="expected len")
-<<<<<<< HEAD
+        assert_that(output, is_readable(), label="output is readable")
+
+    if cache:
+        for key, fname in pattern.items():
+            assert cache.exists(fname)
 
 
 def is_xr_dataset():
@@ -78,7 +82,7 @@
 
 @pytest.fixture
 def pcoll_xarray_datasets(pcoll_opened_files):
-    _, open_files = pcoll_opened_files
+    open_files, _, _ = pcoll_opened_files
     return open_files | OpenWithXarray()
 
 
@@ -86,11 +90,4 @@
     with TestPipeline() as p:
         output = p | pcoll_xarray_datasets
 
-        assert_that(output, is_xr_dataset(), label="is xr.Dataset")
-=======
-        assert_that(output, is_readable(), label="output is readable")
-
-    if cache:
-        for key, fname in pattern.items():
-            assert cache.exists(fname)
->>>>>>> 0a0e7ff1
+        assert_that(output, is_xr_dataset(), label="is xr.Dataset")