--- conflicted
+++ resolved
@@ -82,13 +82,6 @@
     # TODO: This test needs to check if the consolidate_coords transform
     # within StoreToZarr is consolidating the chunks of the coordinates
     # If true, assert a coord is consolidated.
-<<<<<<< HEAD
-
-=======
-    import pdb
-
-    pdb.set_trace()
->>>>>>> e014aaef
     store = zarr.open_consolidated(os.path.join(tmp_target_url, "subpath"))
     ds = xr.open_zarr(os.path.join(tmp_target_url, "subpath"), consolidated=False)
     # assert store["time"].chunks == (file_pattern.nitems_per_input["time"],)
