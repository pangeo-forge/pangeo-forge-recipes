--- conflicted
+++ resolved
@@ -54,12 +54,8 @@
                 combine_dims=pattern.combine_dim_keys,
             )
         )
-<<<<<<< HEAD
-    ds = xr.open_dataset(os.path.join(tmp_target_url, "store"), engine="zarr")
-=======
 
     ds = xr.open_dataset(os.path.join(tmp_target.root_path, "store"), engine="zarr")
->>>>>>> 8915b472
     assert ds.time.encoding["chunks"] == (target_chunks["time"],)
     xr.testing.assert_equal(ds.load(), daily_xarray_dataset)
 
