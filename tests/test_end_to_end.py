import apache_beam as beam
import pytest
import xarray as xr
from apache_beam.options.pipeline_options import PipelineOptions
from apache_beam.testing.test_pipeline import TestPipeline

from pangeo_forge_recipes.transforms import OpenWithXarray, StoreToZarr

# from apache_beam.testing.util import assert_that, equal_to
# from apache_beam.testing.util import BeamAssertException, assert_that, is_not_empty


@pytest.fixture
def pipeline():
    options = PipelineOptions(runtime_type_check=False)
    with TestPipeline(options=options) as p:
        # Alex: yield the options, not the pipeline itself - but actually maybe not needed because of fixture scope
        yield p


# TODO: this test currently passes for any chunk size without taking any care to
# align chunk writes with tasks. This means that the test is not using any
# concurrency. Instead of using the TestPipeline, we should use a runner with
# actual concurrency.
@pytest.mark.parametrize("target_chunks", [{"time": 1}, {"time": 2}, {"time": 3}])
def test_xarray_zarr(
    daily_xarray_dataset,
    netcdf_local_file_pattern_sequential,
    pipeline,
    tmp_target_url,
    target_chunks,
):
    pattern = netcdf_local_file_pattern_sequential
    with pipeline as p:
        (
<<<<<<< HEAD
            p 
=======
            p
>>>>>>> 0e16f151
            | beam.Create(pattern.items())
            | OpenWithXarray(file_type=pattern.file_type)
            | StoreToZarr(
                target_url=tmp_target_url,
                target_chunks=target_chunks,
                combine_dims=pattern.combine_dim_keys,
            )
        )

    ds = xr.open_dataset(tmp_target_url, engine="zarr")
    assert ds.time.encoding["chunks"] == (target_chunks["time"],)
    xr.testing.assert_equal(ds.load(), daily_xarray_dataset)<|MERGE_RESOLUTION|>--- conflicted
+++ resolved
@@ -14,7 +14,6 @@
 def pipeline():
     options = PipelineOptions(runtime_type_check=False)
     with TestPipeline(options=options) as p:
-        # Alex: yield the options, not the pipeline itself - but actually maybe not needed because of fixture scope
         yield p
 
 
@@ -33,11 +32,7 @@
     pattern = netcdf_local_file_pattern_sequential
     with pipeline as p:
         (
-<<<<<<< HEAD
-            p 
-=======
             p
->>>>>>> 0e16f151
             | beam.Create(pattern.items())
             | OpenWithXarray(file_type=pattern.file_type)
             | StoreToZarr(
