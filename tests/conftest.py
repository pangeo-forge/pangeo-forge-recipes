--- conflicted
+++ resolved
@@ -277,13 +277,8 @@
 
 
 @pytest.fixture(scope="session")
-<<<<<<< HEAD
-def daily_xarray_dataset_global():
-    return make_ds(nt=10, ny=180, nx=360)
-=======
 def daily_xarray_datasets_to_append():
     return make_ds(nt=10, start="2010-01-01"), make_ds(nt=10, start="2010-01-11")
->>>>>>> 05621e89
 
 
 @pytest.fixture(scope="session")
